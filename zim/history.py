--- conflicted
+++ resolved
@@ -17,20 +17,16 @@
 users.
 '''
 
+import gobject
+
 from zim.notebook import Path
 
 PAGE_COL = 0
 CURSOR_COL = 1
 SCROLL_COL = 2
 
-<<<<<<< HEAD
+
 class HistoryRecord(Path):
-=======
-import gobject
-
-
-class HistoryRecord(object):
->>>>>>> 0105e1db
 	'''This class functions as an iterator for the history list'''
 
 	__slots__ = ('history', 'i')
@@ -41,18 +37,6 @@
 		self.i = i
 
 	@property
-<<<<<<< HEAD
-=======
-	def name(self):
-		return self.history[self.i][PAGE_COL]
-
-	@property
-	def basename(self):
-		i = self.name.rfind(':') + 1
-		return self.name[i:]
-
-	@property
->>>>>>> 0105e1db
 	def cursor(self):
 		return self.history[self.i][CURSOR_COL]
 
@@ -67,17 +51,12 @@
 		return self.i == len(self.history)-1
 
 
-<<<<<<< HEAD
-class History(object):
-	'''FIXME'''
-=======
 class History(gobject.GObject):
 	'''FIXME
 
 	Signals:
 		* changed - emitted whenever something changes
 	'''
->>>>>>> 0105e1db
 	# TODO should inherit from the selection object
 	# TODO max length for list (?)
 	# TODO connect to notebook signals to stay in sync
