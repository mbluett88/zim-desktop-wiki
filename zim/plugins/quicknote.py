# -*- coding: utf-8 -*-

# Copyright 2010 Jaap Karssenberg <pardus@cpan.org>

import gtk

import re
from datetime import date as dateclass

from zim.plugins import PluginClass
from zim.config import config_file, data_file
from zim.notebook import Notebook, PageNameError
from zim.daemon import DaemonProxy
from zim.gui.widgets import Dialog, scrolled_text_view, IconButton, \
	InputForm, gtk_window_set_default_icon
from zim.gui.notebookdialog import NotebookComboBox
from zim.templates import GenericTemplate, StrftimeFunction


usagehelp = '''\
usage: zim --plugin quicknote [OPTIONS]

Options:
  notebook=URI       Select the notebook in the dialog
  namespace=STRING   Fill in the namespace in the dialog
  basename=STRING    Fill in the page name in the dialog
  text=TEXT          Provide the text directly
  input=stdin        Provide the text on stdin
  input=clipboard    Take the text from the clipboard
  encoding=base64    Text is encoded in base64
  encoding=url       Text is url encoded
                     (In both cases expects utf-8 after decoding)
  option:url=STRING  Set template parameter
'''


def main(daemonproxy, *args):
	assert daemonproxy is None, 'Not intended as daemon child'

	import os
	assert not os.name == 'nt', 'RPC not supported on windows'

	options = {}
	template_options = {}
	for arg in args:
		if arg.startswith('option:'):
			arg = arg[7:]
			dict = template_options
		else:
			dict = options

		if '=' in arg:
			key, value = arg.split('=', 1)
			dict[key] = value
		else:
			dict[arg] = True
	#~ print 'OPTIONS:', options, template_options


	if 'help' in options:
		print usagehelp
		return

	if 'input' in options:
		if options['input'] == 'stdin':
			import sys
			text = sys.stdin.read()
		elif options['input'] == 'clipboard':
			text = \
				gtk.Clipboard(selection='PRIMARY').wait_for_text() \
				or gtk.Clipboard(selection='CLIPBOARD').wait_for_text()
	else:
		text = options.get('text')

	if text and options.get('encoding'):
		if options['encoding'] == 'base64':
			import base64
			text = base64.b64decode(text)
		elif options['encoding'] == 'url':
			from zim.parsing import url_decode, URL_ENCODE_DATA
			text = url_decode(text, mode=URL_ENCODE_DATA)
		else:
			raise AssertionError, 'Unknown encoding: %s' % options['encoding']

	if text and not isinstance(text, unicode):
		text = text.decode('utf-8')

	icon = data_file('zim.png').path
	gtk_window_set_default_icon()

	dialog = QuickNoteDialog(None,
		options.get('notebook'),
		options.get('namespace'), options.get('basename'),
		text, template_options )
	dialog.run()


ui_actions = (
	# name, stock id, label, accelerator, tooltip, read only
	('show_quick_note', 'gtk-new', _('Quick Note...'), '', '', True), # T: menu item
)

ui_xml = '''
<ui>
	<menubar name='menubar'>
		<menu action='file_menu'>
			<placeholder name="open_items">
				<menuitem action="show_quick_note" />
			</placeholder>
		</menu>
	</menubar>
</ui>
'''


class QuickNotePlugin(PluginClass):

	plugin_info = {
		'name': _('Quick Note'), # T: plugin name
		'description': _('''\
This plugin adds a dialog to quickly drop some text or clipboard
content into a zim page.

This is a core plugin shipping with zim.
'''), # T: plugin description
		'author': 'Jaap Karssenberg',
		'help': 'Plugins:Quick Note',
	}

	#~ plugin_preferences = (
		# key, type, label, default
	#~ )

	def initialize_ui(self, ui):
		if ui.ui_type == 'gtk':
			ui.add_actions(ui_actions, self)
			ui.add_ui(ui_xml, self)

	def show_quick_note(self):
		dialog = BoundQuickNoteDialog.unique(self, self.ui, {})
		dialog.show()


class BoundQuickNoteDialog(Dialog):
	'''Dialog bound to a specific notebook'''

	def __init__(self, ui, namespace=None, basename=None, text=None, template_options=None):
		Dialog.__init__(self, ui, _('Quick Note'))
		self._updating_title = False
		self._title_set_manually = False

		self.uistate.setdefault('namespace', None, basestring)
		namespace = namespace or self.uistate['namespace']

		self.form = InputForm(notebook=self.ui.notebook)
		self.vbox.pack_start(self.form, False)
		self._init_inputs(namespace, basename, text, template_options)

	def _init_inputs(self, namespace, basename, text, template_options, custom=None):
		if template_options is None:
			template_options = {}
		else:
			template_options = template_options.copy()

		self.form.add_inputs( (
				('page', 'page', _('Page')),
				('namespace', 'namespace', _('Namespace')), # T: text entry field
				('newpage', 'bool', _('Create a new page for each note')), # T: checkbox in Quick Note dialog
				('basename', 'string', _('Title')) # T: text entry field
			) )
		self.form.update({
				'page': namespace,
				'namespace': namespace,
				'newpage': False,
				'basename': basename,
			} )

		self.uistate.setdefault('open_page', True)
		self.uistate.setdefault('new_page', True)

		# Set up the inputs and set page/ namespace to switch on
		# toggling the checkbox
<<<<<<< HEAD
		self.form.widgets['page'].set_no_show_all(True)
		self.form.widgets['namespace'].set_no_show_all(True)
=======
		table = self.add_fields( (
				('page', 'page', _('Page'), namespace),
				('namespace', 'namespace', _('Namespace'), namespace), # T: text entry field
				('newpage', 'bool', _('Create a new page for each note'), True), # T: checkbox in Quick Note dialog
				('basename', 'string', _('Title'), basename) # T: text entry field
			), table=table, trigger_response=False )

		self.inputs['page'].set_no_show_all(True)
		self.inputs['namespace'].set_no_show_all(True)
		self.inputs['newpage'].set_active(self.uistate['newpage'])
>>>>>>> eff0b4b3

		def switch_input(*a):
			if self.form['newpage']:
				self.form.widgets['page'].hide()
				self.form.widgets['namespace'].show()
				self.form.widgets['basename'].set_sensitive(True)
			else:
				self.form.widgets['page'].show()
				self.form.widgets['namespace'].hide()
				self.form.widgets['basename'].set_sensitive(False)

		switch_input()
		self.form.widgets['newpage'].connect('toggled', switch_input)

		self.open_page = gtk.CheckButton(_('_Open new page')) # T: Option in quicknote dialog
		self.open_page.set_active(self.uistate['open_page'])
		self.action_area.pack_start(self.open_page, False)
		self.action_area.set_child_secondary(self.open_page, True)

		# Add the main textview and hook up the basename field to
		# sync with first line of the textview
		window, textview = scrolled_text_view()
		self.textview = textview
		self.textview.set_editable(True)
		self.vbox.add(window)

		self.form.widgets['basename'].connect('changed', self.on_title_changed)
		self.textview.get_buffer().connect('changed', self.on_text_changed)

		# Initialize text from template
		file = data_file('templates/_quicknote.txt')
		template = GenericTemplate(file.readlines(), name=file)
		template_options.update({
			'text': text or '',
			'strftime': StrftimeFunction(),
		} )
		output = template.process(template_options)
		buffer = self.textview.get_buffer()
		buffer.set_text(''.join(output))
		begin, end = buffer.get_bounds()
		buffer.place_cursor(begin)

	def run(self):
		self.textview.grab_focus()
		Dialog.run(self)

	def show(self):
		self.textview.grab_focus()
		Dialog.show(self)

	def save_uistate(self):
<<<<<<< HEAD
		self.uistate['newpage'] = self.form['newpage']
=======
		self.uistate['newpage'] = self.inputs['newpage'].get_active()
		self.uistate['open_page'] = self.open_page.get_active()
>>>>>>> eff0b4b3
		if self.uistate['newpage']:
			self.uistate['namespace'] = self.form['namespace']
		else:
			self.uistate['namespace'] = self.form['page']

	def on_title_changed(self, o):
		if not self._updating_title:
			self._title_set_manually = True

	def on_text_changed(self, buffer):
		if not self._title_set_manually:
			# Automatically generate a (valid) page name
			self._updating_title = True
			bounds = buffer.get_bounds()
			title = buffer.get_text(*bounds).strip()[:25]
			title = title.replace(':', '')
			if '\n' in title:
				title, _ = title.split('\n', 1)
			try:
				title = Notebook.cleanup_pathname(title, purge=True)
				self.form['basename'] = title
			except PageNameError:
				pass
			self._updating_title = False

	def do_response_ok(self, get_ui=None):
<<<<<<< HEAD
=======
		newpage = self.inputs['newpage'].get_active()
		page = self.inputs['page'].get_text()
		namespace = self.inputs['namespace'].get_text()
		basename = self.inputs['basename'].get_text()
		open_page = self.open_page.get_active()

>>>>>>> eff0b4b3
		buffer = self.textview.get_buffer()
		bounds = buffer.get_bounds()
		text = buffer.get_text(*bounds)

<<<<<<< HEAD
		if self.form['newpage']:
			if not self.form.widgets['namespace'].get_input_valid() \
			or not self.form['basename']:
=======
		if newpage:
			if not self.inputs['namespace'].get_input_valid():
				return False
			elif not basename:
				self.inputs['basename'].set_input_valid(False)
>>>>>>> eff0b4b3
				return False

			if get_ui: ui = get_ui()
			else: ui = self.ui
<<<<<<< HEAD
			path = self.form['namespace'].name + ':' + self.form['basename']
			ui.new_page_from_text(text, path)
=======
			page = ui.new_page_from_text(text, namespace + ':' + basename, open_page)
			if open_page:
				ui.present()
>>>>>>> eff0b4b3
		else:
			if not self.form.widgets['page'].get_input_valid() \
			or not self.form['page']:
				return False

			if get_ui: ui = get_ui()
			else: ui = self.ui
<<<<<<< HEAD
			path = self.form['page'].name
			ui.append_text_to_page(path, '\n----\n'+text)
=======
			ui.append_text_to_page(page, '\n----\n'+text)
			if open_page:
				ui.present(page) # also works with proxy
>>>>>>> eff0b4b3

		return True


class QuickNoteDialog(BoundQuickNoteDialog):
	'''Dialog which includes a notebook chooser'''

	def __init__(self, ui, notebook=None, namespace=None, basename=None, text=None, template_options=None):
		self.config = config_file('quicknote.conf')
		self.uistate = self.config['QuickNoteDialog']

		Dialog.__init__(self, ui, _('Quick Note'))
		self._updating_title = False
		self._title_set_manually = False

		self.uistate.setdefault('lastnotebook', None, basestring)
		if self.uistate['lastnotebook']:
			notebook = notebook or self.uistate['lastnotebook']
			self.config['Namespaces'].setdefault(notebook, None, basestring)
			namespace = namespace or self.config['Namespaces'][notebook]

		self.form = InputForm()
		self.vbox.pack_start(self.form, False)

		# TODO dropdown could use an option "Other..."
		label = gtk.Label(_('Notebook')+': ')
		label.set_alignment(0.0, 0.5)
		self.form.attach(label, 0,1, 0,1, xoptions=gtk.FILL)
			# T: Field to select Notebook from drop down list
		self.notebookcombobox = NotebookComboBox(current=notebook)
		self.notebookcombobox.connect('changed', self.on_notebook_changed)
		self.form.attach(self.notebookcombobox, 1,2, 0,1)

		self._init_inputs(namespace, basename, text, template_options)

	def save_uistate(self):
		notebook = self.notebookcombobox.get_notebook()
		self.uistate['lastnotebook'] = notebook
<<<<<<< HEAD
		self.uistate['newpage'] = self.form['newpage']
=======
		self.uistate['newpage'] = self.inputs['newpage'].get_active()
		self.uistate['open_page'] = self.open_page.get_active()
>>>>>>> eff0b4b3
		if self.uistate['newpage']:
			self.config['Namespaces'][notebook] = self.form['namespace']
		else:
			self.config['Namespaces'][notebook] = self.form['page']
		self.config.write()

	def on_notebook_changed(self, o):
		notebook = self.notebookcombobox.get_notebook()
		self.uistate['lastnotebook'] = notebook
		self.config['Namespaces'].setdefault(notebook, None, basestring)
		namespace = self.config['Namespaces'][notebook]
		if namespace:
			self.form['namespace'] = namespace

	def do_response_ok(self):
		def get_ui():
			# HACK to start daemon from separate process
			# we are not allowed to fork since we already loaded gtk
			from subprocess import check_call
			from zim import ZIM_EXECUTABLE
			check_call([ZIM_EXECUTABLE, '--daemon'])

			notebook = self.notebookcombobox.get_notebook()
			return DaemonProxy().get_notebook(notebook)

		return BoundQuickNoteDialog.do_response_ok(self, get_ui)
<|MERGE_RESOLUTION|>--- conflicted
+++ resolved
@@ -165,13 +165,13 @@
 		self.form.add_inputs( (
 				('page', 'page', _('Page')),
 				('namespace', 'namespace', _('Namespace')), # T: text entry field
-				('newpage', 'bool', _('Create a new page for each note')), # T: checkbox in Quick Note dialog
+				('new_page', 'bool', _('Create a new page for each note')), # T: checkbox in Quick Note dialog
 				('basename', 'string', _('Title')) # T: text entry field
 			) )
 		self.form.update({
 				'page': namespace,
 				'namespace': namespace,
-				'newpage': False,
+				'new_page': False,
 				'basename': basename,
 			} )
 
@@ -180,24 +180,12 @@
 
 		# Set up the inputs and set page/ namespace to switch on
 		# toggling the checkbox
-<<<<<<< HEAD
 		self.form.widgets['page'].set_no_show_all(True)
 		self.form.widgets['namespace'].set_no_show_all(True)
-=======
-		table = self.add_fields( (
-				('page', 'page', _('Page'), namespace),
-				('namespace', 'namespace', _('Namespace'), namespace), # T: text entry field
-				('newpage', 'bool', _('Create a new page for each note'), True), # T: checkbox in Quick Note dialog
-				('basename', 'string', _('Title'), basename) # T: text entry field
-			), table=table, trigger_response=False )
-
-		self.inputs['page'].set_no_show_all(True)
-		self.inputs['namespace'].set_no_show_all(True)
-		self.inputs['newpage'].set_active(self.uistate['newpage'])
->>>>>>> eff0b4b3
+		self.form['new_page'] = bool(self.uistate['new_page'])
 
 		def switch_input(*a):
-			if self.form['newpage']:
+			if self.form['new_page']:
 				self.form.widgets['page'].hide()
 				self.form.widgets['namespace'].show()
 				self.form.widgets['basename'].set_sensitive(True)
@@ -207,7 +195,7 @@
 				self.form.widgets['basename'].set_sensitive(False)
 
 		switch_input()
-		self.form.widgets['newpage'].connect('toggled', switch_input)
+		self.form.widgets['new_page'].connect('toggled', switch_input)
 
 		self.open_page = gtk.CheckButton(_('_Open new page')) # T: Option in quicknote dialog
 		self.open_page.set_active(self.uistate['open_page'])
@@ -246,13 +234,9 @@
 		Dialog.show(self)
 
 	def save_uistate(self):
-<<<<<<< HEAD
-		self.uistate['newpage'] = self.form['newpage']
-=======
-		self.uistate['newpage'] = self.inputs['newpage'].get_active()
+		self.uistate['new_page'] = self.form['new_page']
 		self.uistate['open_page'] = self.open_page.get_active()
->>>>>>> eff0b4b3
-		if self.uistate['newpage']:
+		if self.uistate['new_page']:
 			self.uistate['namespace'] = self.form['namespace']
 		else:
 			self.uistate['namespace'] = self.form['page']
@@ -278,42 +262,21 @@
 			self._updating_title = False
 
 	def do_response_ok(self, get_ui=None):
-<<<<<<< HEAD
-=======
-		newpage = self.inputs['newpage'].get_active()
-		page = self.inputs['page'].get_text()
-		namespace = self.inputs['namespace'].get_text()
-		basename = self.inputs['basename'].get_text()
-		open_page = self.open_page.get_active()
-
->>>>>>> eff0b4b3
 		buffer = self.textview.get_buffer()
 		bounds = buffer.get_bounds()
 		text = buffer.get_text(*bounds)
 
-<<<<<<< HEAD
-		if self.form['newpage']:
+		if self.form['new_page']:
 			if not self.form.widgets['namespace'].get_input_valid() \
 			or not self.form['basename']:
-=======
-		if newpage:
-			if not self.inputs['namespace'].get_input_valid():
-				return False
-			elif not basename:
-				self.inputs['basename'].set_input_valid(False)
->>>>>>> eff0b4b3
 				return False
 
 			if get_ui: ui = get_ui()
 			else: ui = self.ui
-<<<<<<< HEAD
 			path = self.form['namespace'].name + ':' + self.form['basename']
 			ui.new_page_from_text(text, path)
-=======
-			page = ui.new_page_from_text(text, namespace + ':' + basename, open_page)
-			if open_page:
+			if self.open_page.get_active():
 				ui.present()
->>>>>>> eff0b4b3
 		else:
 			if not self.form.widgets['page'].get_input_valid() \
 			or not self.form['page']:
@@ -321,14 +284,10 @@
 
 			if get_ui: ui = get_ui()
 			else: ui = self.ui
-<<<<<<< HEAD
 			path = self.form['page'].name
 			ui.append_text_to_page(path, '\n----\n'+text)
-=======
-			ui.append_text_to_page(page, '\n----\n'+text)
-			if open_page:
+			if self.open_page.get_active():
 				ui.present(page) # also works with proxy
->>>>>>> eff0b4b3
 
 		return True
 
@@ -367,13 +326,9 @@
 	def save_uistate(self):
 		notebook = self.notebookcombobox.get_notebook()
 		self.uistate['lastnotebook'] = notebook
-<<<<<<< HEAD
-		self.uistate['newpage'] = self.form['newpage']
-=======
-		self.uistate['newpage'] = self.inputs['newpage'].get_active()
+		self.uistate['new_page'] = self.form['new_page']
 		self.uistate['open_page'] = self.open_page.get_active()
->>>>>>> eff0b4b3
-		if self.uistate['newpage']:
+		if self.uistate['new_page']:
 			self.config['Namespaces'][notebook] = self.form['namespace']
 		else:
 			self.config['Namespaces'][notebook] = self.form['page']
