# -*- coding: utf-8 -*-

# Copyright 2012-2013 Jaap Karssenberg <jaap.karssenberg@gmail.com>

##### TODO TODO - connect the "show h1" preference !

from __future__ import with_statement

import gobject
import gtk
import pango

import re
import datetime

from zim.plugins import PluginClass, WindowExtension, extends
from zim.notebook import Path
from zim.gui.widgets import LEFT_PANE, PANE_POSITIONS, BrowserTreeView, populate_popup_add_separator
from zim.gui.pageview import FIND_REGEX, SCROLL_TO_MARK_MARGIN, _is_heading_tag
from zim.signals import ConnectorMixin


# FIXME, these methods should be supported by pageview - need anchors - now it is a HACK
_is_heading = lambda iter: bool(filter(_is_heading_tag, iter.get_tags()))

def find_heading(buffer, heading):
	'''Find a heading
	@param buffer: the C{gtk.TextBuffer}
	@param heading: text of the heading
	@returns: a C{gtk.TextIter} for the new cursor position or C{None}
	'''
	regex = "^%s$" % re.escape(heading)
	with buffer.tmp_cursor():
		if buffer.finder.find(regex, FIND_REGEX):
			iter = buffer.get_insert_iter()
			start = iter.get_offset()
		else:
			return None

		while not _is_heading(iter):
			if buffer.finder.find_next():
				iter = buffer.get_insert_iter()
				if iter.get_offset() == start:
					return None # break infinite loop
			else:
				return None

		if _is_heading(iter):
			return iter
		else:
			return None


def select_heading(buffer, heading):
	iter = find_heading(buffer, heading)
	if iter:
		buffer.place_cursor(iter)
		buffer.select_line()
		return True
	else:
		return False


class ToCPlugin(PluginClass):

	plugin_info = {
		'name': _('Table of Contents'), # T: plugin name
		'description': _('''\
This plugin adds an extra widget showing a table of
contents for the current page.

This is a core plugin shipping with zim.
'''), # T: plugin description
		'author': 'Jaap Karssenberg',
		'help': 'Plugins:Table Of Contents',
	}
	# TODO add controls for changing levels in ToC

	plugin_preferences = (
		# key, type, label, default
		('pane', 'choice', _('Position in the window'), LEFT_PANE, PANE_POSITIONS),
			# T: option for plugin preferences
		('floating', 'bool', _('Show ToC as floating widget instead of in sidepane'), True),
			# T: option for plugin preferences
		#~ ('show_h1', 'bool', _('Show the page title heading in the ToC'), False),
			# T: option for plugin preferences
	)
	# TODO disable pane setting if not embedded

	def __init__(self, config=None):
		PluginClass.__init__(self, config)
		self.preferences.connect('changed', self.on_preferences_changed)
		self.on_preferences_changed(self.preferences)

	def on_preferences_changed(self, preferences):
		if preferences['floating']:
			self.set_extension_class('MainWindow', MainWindowExtensionFloating)
		else:
			self.set_extension_class('MainWindow', MainWindowExtensionEmbedded)


@extends('MainWindow', autoload=False)
class MainWindowExtensionEmbedded(WindowExtension):

	def __init__(self, plugin, window):
		WindowExtension.__init__(self, plugin, window)
		self.widget = ToCWidget(self.window.ui, self.window.pageview) # XXX

<<<<<<< HEAD
		self.on_preferences_changed(plugin.preferences)
		self.connectto(plugin.preferences, 'changed', self.on_preferences_changed)
=======
	def connect_sidepane(self):
		if not self.sidepane_widget:
			self.sidepane_widget = SidePaneToC(self.ui)
		else:
			self.ui.mainwindow.remove(self.sidepane_widget)
>>>>>>> 40fe5670

	def on_preferences_changed(self, preferences):
		try:
			self.window.remove(self.widget)
		except ValueError:
			pass

		self.window.add_tab(
			_('ToC'), self.widget, preferences['pane'])
			# T: widget label
<<<<<<< HEAD
		self.widget.show_all()

	def teardown(self):
		self.window.remove(self.widget)
		self.widget.disconnect_all()


@extends('MainWindow', autoload=False)
class MainWindowExtensionFloating(WindowExtension):

	def __init__(self, plugin, window):
		WindowExtension.__init__(self, plugin, window)

		self.frame = FloatingToC(self.window.ui, self.window.pageview) # XXX
		self.widget = self.frame.widget

	def teardown(self):
		self.widget.disconnect_all()
		self.frame.destroy()

=======
		self.sidepane_widget.show_all()

	def disconnect_sidepane(self):
		if self.sidepane_widget:
			self.ui.mainwindow.remove(self.sidepane_widget)
			self.sidepane_widget.disconnect_all()
			self.sidepane_widget.destroy()
			self.sidepane_widget = None

	def connect_floating(self):
		if not self.floating_widget:
			textview = self.ui.mainwindow.pageview.view
			self.floating_widget = FloatingToC(self.ui, textview)

	def disconnect_floating(self):
		if self.floating_widget:
			self.floating_widget.disconnect_all()
			self.floating_widget.destroy()
			self.floating_widget = None
>>>>>>> 40fe5670


TEXT_COL = 0


class ToCTreeView(BrowserTreeView):

<<<<<<< HEAD
	def __init__(self, ui, pageview):
		gtk.Frame.__init__(self)
		self.set_shadow_type(gtk.SHADOW_OUT)
		self.set_size_request(250, -1) # Fixed width

		self.widget = ToCWidget(ui, pageview)
=======
	def __init__(self, ellipsis):
		BrowserTreeView.__init__(self, ToCTreeModel())
		self.set_headers_visible(False)
		self.get_selection().set_mode(gtk.SELECTION_MULTIPLE)
			# Allow select multiple

		cell_renderer = gtk.CellRendererText()
		if ellipsis:
			cell_renderer.set_property('ellipsize', pango.ELLIPSIZE_END)
		column = gtk.TreeViewColumn('_heading_', cell_renderer, text=TEXT_COL)
		column.set_sizing(gtk.TREE_VIEW_COLUMN_AUTOSIZE)
			# Without this sizing, column width only grows and never shrinks
		self.append_column(column)
>>>>>>> 40fe5670


<<<<<<< HEAD
		self.attach(pageview.view)

	def attach(self, textview):
		# Need to wrap in event box to make widget visible - not sure why
		event_box = gtk.EventBox()
		#~ event_box.add_events(gtk.gdk.BUTTON_PRESS_MASK |
			#~ gtk.gdk.BUTTON_RELEASE_MASK |
			#~ gtk.gdk.POINTER_MOTION_MASK |
			#~ gtk.gdk.POINTER_MOTION_HINT_MASK)
=======
class ToCTreeModel(gtk.TreeStore):
>>>>>>> 40fe5670

	def __init__(self):
		gtk.TreeStore.__init__(self, str) # TEXT_COL

	def populate(self, parsetree):
		self.clear()
		headings = []
		for el in parsetree.findall('h'):
			headings.append( (int(el.attrib['level']), el.text) )

		if headings \
		and headings[0][0] == 1 \
		and all(h[0] > 1 for h in headings[1:]):
			headings.pop(0) # do not show first heading

		stack = [(-1, None)]
		for level, text in headings:
			assert level > -1 # just to be sure
			while stack[-1][0] >= level:
				stack.pop()
			parent = stack[-1][1]
			iter = self.append(parent, (text,))
			stack.append((level, iter))


class ToCWidget(ConnectorMixin, gtk.ScrolledWindow):

<<<<<<< HEAD
	def __init__(self, ui, pageview):
=======
	def __init__(self, ui, ellipsis):
>>>>>>> 40fe5670
		gtk.ScrolledWindow.__init__(self)

<<<<<<< HEAD
		self.treeview = ToCTreeView()
=======
		self.ui = ui
		self.page = None

		self.treeview = ToCTreeView(ellipsis)
		self.add(self.treeview)

>>>>>>> 40fe5670
		self.treeview.connect('row-activated', self.on_heading_activated)
		self.treeview.connect('populate-popup', self.on_populate_popup)
		self.add(self.treeview)

		# XXX remove ui - use signals from pageview for this
		self.connectto(ui, 'open-page')
		self.connectto(ui.notebook, 'stored-page')

		self.pageview = pageview
		if self.pageview.page:
			self.load_page(self.pageview.page)

	def on_open_page(self, ui, page, path):
		self.load_page(page)

	def on_stored_page(self, notebook, page):
		if page == self.pageview.page:
			self.load_page(page)

	def load_page(self, page):
		model = self.treeview.get_model()
		tree = page.get_parsetree()
		if tree is None:
			model.clear()
		else:
			model.populate(tree)
		self.treeview.expand_all()

	def on_heading_activated(self, treeview, path, column):
		self.select_heading(path)

	def select_heading(self, path):
		'''Returns a C{gtk.TextIter} for a C{gtk.TreePath} pointing to a heading
		or C{None}.
		'''
		model = self.treeview.get_model()
		text = model[path][TEXT_COL].decode('utf-8')

		textview = self.pageview.view
		buffer = textview.get_buffer()
		if select_heading(buffer, text):
			textview.scroll_to_mark(buffer.get_insert(), SCROLL_TO_MARK_MARGIN)
			return True
		else:
			return False

	def select_section(self, buffer, path):
		'''Select all text between two headings
		@param buffer: the C{gtk.TextBuffer} to select in
		@param path: the C{gtk.TreePath} for the heading of the section
		'''
		model = self.treeview.get_model()
		starttext = model[path][TEXT_COL].decode('utf-8')

		nextpath = path[:-1] + (path[-1]+1,)
		if nextpath in model:
			endtext = model[nextpath][TEXT_COL].decode('utf-8')
		else:
			endtext = None

		textview = self.pageview.view
		buffer = textview.get_buffer()
		start = find_heading(buffer, starttext)
		if endtext:
			end = find_heading(buffer, endtext)
		else:
			end = buffer.get_end_iter()
		if start and end:
			buffer.select_range(startiter, enditer)

	def on_populate_popup(self, treeview, menu):
		model, paths = treeview.get_selection().get_selected_rows()
		if not paths:
			can_promote = False
			can_demote = False
		else:
			can_promote = self.can_promote(paths)
			can_demote = self.can_demote(paths)

		populate_popup_add_separator(menu, prepend=True)
		for text, sensitive, handler in (
			(_('Demote'), can_demote, self.on_demote),
				# T: action to lower level of heading in the text
			(_('Promote'), can_promote, self.on_promote),
				# T: action to raise level of heading in the text
		):
			item = gtk.MenuItem(text)
			menu.prepend(item)
			if sensitive:
				item.connect('activate', handler)
			else:
				item.set_sensitive(False)

	def can_promote(self, paths):
		# All headings have level larger than 1
		return paths and all(len(p) > 1 for p in paths)

	def on_promote(self, *a):
		# Promote selected paths and all their children
		model, paths = self.treeview.get_selection().get_selected_rows()
		if not self.can_promote(paths):
			return False

		seen = set()
		for path in paths:
			iter = model.get_iter(path)
			for i in self._walk(model, iter):
				p = model.get_path(i)
				if not p in seen:
					newlevel = len(p) - 1
					self._format(p, newlevel)
				seen.add(p)

		self.load_page(self.page)
		return True

	def can_demote(self, paths):
		# All headings below max level and all have a potential parent
		# Potential parents should be on the same level above the selected
		# path, so as long as the path is not the first on it's level it
		# has one.
		# Or the current parent path also has to be in the list
		if not paths \
		or any(len(p) >= 6 for p in paths):
			return False

		for p in paths:
			if p[-1] == 0 and not p[:-1] in paths:
					return False
		else:
			return True

	def on_demote(self, *a):
		# Demote selected paths and all their children
		# note can not demote below level 6
		model, paths = self.treeview.get_selection().get_selected_rows()
		if not self.can_demote(paths):
			return False

		seen = set()
		for path in paths:
			# FIXME parent may have different real level if levels are
			# inconsistent - this should result in an offset being applied
			# But need to check actual heading tags being used to know for sure
			iter = model.get_iter(path)
			for i in self._walk(model, iter):
				p = model.get_path(i)
				if not p in seen:
					newlevel = len(p) + 1
					self._format(p, newlevel)
				seen.add(p)

		self.load_page(self.page)
		return True


	def _walk(self, model, iter):
		# yield iter and all its (grand)children
		yield iter
		child = model.iter_children(iter)
		while child:
			for i in self._walk(model, child):
				yield i
			child = model.iter_next(iter)

	def _format(self, path, level):
		assert level > 0 and level < 7
		if self.select_heading(path):
			self.pageview.toggle_format('h' + str(level))


class SidePaneToC(ToCWidget):

	def __init__(self, ui):
		ToCWidget.__init__(self, ui, ellipsis=True)
		self.set_policy(gtk.POLICY_NEVER, gtk.POLICY_AUTOMATIC)
		self.set_shadow_type(gtk.SHADOW_IN)
		self.set_size_request(-1, 200) # Fixed Height


class BoxWidget(gtk.VBox):

	# Tried to implement somthing like this from scratch,
	# but found that I need to inherit from a concrete gtk.Container
	# implementation because I couldn't figure out how to override
	# / implement the forall() method from python

	BORDER = 0
	LINE = 1

	def __init__(self):
		gtk.VBox.__init__(self)
		self.set_border_width(self.BORDER + self.LINE)
		self.set_spacing(2 * self.BORDER + self.LINE)
		self.set_redraw_on_allocate(True)

	def do_expose_event(self, event):
		self.foreach(self._expose_child, event)
		return True

	def _expose_child(self, child, event):
		# Draw box around child, then draw child
		# Widget must ensure there is space arount the child

		line = self.LINE
		border = self.BORDER

		if child.is_drawable():
			self.style.paint_flat_box(
				event.window, gtk.STATE_ACTIVE, gtk.SHADOW_NONE, None, self, None,
				child.allocation.x - border - line,
				child.allocation.y - border - line,
				child.allocation.width + 2*border + 2*line,
				child.allocation.height + 2*border + 2*line,
			)
			self.style.paint_flat_box(
				event.window, gtk.STATE_NORMAL, gtk.SHADOW_NONE, None, self, None,
				child.allocation.x - border,
				child.allocation.y - border,
				child.allocation.width + 2*border,
				child.allocation.height + 2*border,
			)
		gtk.Container.propagate_expose(self, child, event)


# Need to register classes defining gobject signals
gobject.type_register(BoxWidget)


import collections

class FloatingToC(BoxWidget, ConnectorMixin):

	# This class does all the work to keep the floating window in
	# the right place, and with the right size
	# Depends on BoxWidget to draw nice line border around it

	TEXTVIEW_OFFSET = 5

	def __init__(self, ui, textview):
		BoxWidget.__init__(self)

		hscroll = gtk.HScrollbar(gtk.Adjustment())
		self._hscroll_height = hscroll.size_request()[1]

		self.head = gtk.Label(_('ToC'))
		self.head.set_padding(5, 1)

		self.widget = ToCWidget(ui, ellipsis=False)
		self.widget.set_shadow_type(gtk.SHADOW_NONE)
		self.widget.set_policy(gtk.POLICY_NEVER, gtk.POLICY_AUTOMATIC)
			# Setting horizontal scroll automatic as well
			# makes the scrollbars visible at all times once they are shown once
			# custom control implemented below

		self._head_event_box = gtk.EventBox()
		self._head_event_box.add(self.head)
		self._head_event_box.connect('button-release-event', self.on_toggle)

		self.pack_start(self._head_event_box, False)
		self.pack_start(self.widget)

		## Add self to textview
		# Need to wrap in event box to make widget visible
		# probably because Containers normally don't have their own
		# gdk window. So would paint directly on background window.
		self.textview = textview
		self._text_view_allocation = (textview.allocation.width, textview.allocation.height)
		self._event_box = gtk.EventBox()
		self._event_box.add(self)

		textview.add_child_in_window(self._event_box, gtk.TEXT_WINDOW_WIDGET, 0, 0)
		self.connectto(textview,
			'size-allocate',
			handler=self.on_size_allocate_textview,
		)
		self.connectto(self,
			'size-allocate',
			handler=self.update_position,
		)

		self._event_box.show_all()

	def disconnect_all(self):
		self.widget.disconnect_all()
		ConnectorMixin.disconnect_all(self)

	def destroy(self):
		self._event_box.destroy()
		BoxWidget.destroy(self)

	def on_toggle(self, *a):
		self.widget.set_visible(
			not self.widget.get_visible()
		)
		self.queue_draw()

	def do_size_request(self, requisition):
		# Base size request on the actual treeview, not on the
		# scrolled window. If we limit the size, assume the scrolled
		# window to take care of it

		text_window = self.textview.get_window(gtk.TEXT_WINDOW_WIDGET)
		if text_window is None:
			# Textview not yet initialized (?)
			return BoxWidget.do_size_request(self, requisition)

		text_x, text_y, text_w, text_h, text_z = text_window.get_geometry()

		head_w, head_h = self.head.size_request()
		border = self.get_border_width()
		spacing = self.get_spacing()

		if self.widget.get_visible():
			tree_w, tree_h = self.widget.treeview.size_request()
			tree_h = max(tree_h, head_h) # always show empty space if no content
			tree_w += 1 # Allow minimal frame for scrolledwindow
			tree_h += 1
			total_w = max(head_w, tree_w) + 2 * border
			total_h = head_h + tree_h + 2 * border + spacing
		else:
			total_w = head_w + 2 * border
			total_h = head_h + 2 * border

		max_w = 0.5 * text_w - self.TEXTVIEW_OFFSET
		max_h = 0.7 * text_h - self.TEXTVIEW_OFFSET

		if total_w > max_w:
			# We are going to show a srollbar at the bottom
			# the +3 is a hack to give enough space so vscroll is
			# not triggered unnecessary
			total_h += self._hscroll_height + 3

		requisition.width = min(max_w, total_w)
		requisition.height = min(max_h, total_h)

	def do_size_allocate(self, allocation):
		# Need to overload this one as well, to make sure we get what
		# we wanted
		self.allocation=allocation

		border = self.get_border_width()
		spacing = self.get_spacing()
		head_height = self.head.get_child_requisition()[1]
		tree_w, tree_h = self.widget.treeview.get_child_requisition()

		self._head_event_box.size_allocate(gtk.gdk.Rectangle(
			x=allocation.x + border,
			y=allocation.y + border,
			width=allocation.width - 2*border,
			height=head_height
		))

		if self.widget.get_visible():
			body_w = allocation.width - 2*border
			body_h = allocation.height - 2*border - spacing - head_height

			h_policy = gtk.POLICY_ALWAYS if tree_w > body_w else gtk.POLICY_NEVER
			self.widget.set_policy(h_policy, gtk.POLICY_AUTOMATIC)

			self.widget.size_allocate(gtk.gdk.Rectangle(
				x=allocation.x + border,
				y=allocation.y + border + head_height + spacing,
				width=body_w,
				height=body_h
			))


	def on_size_allocate_textview(self, textview, a):
		new_allocation = (a.width, a.height)
		if new_allocation != self._text_view_allocation:
			self.queue_resize()
			# resize results in size_allocate, which results in update_position
		self._text_view_allocation = new_allocation

	def update_position(self, *a):
		text_window = self.textview.get_window(gtk.TEXT_WINDOW_WIDGET)
		if text_window is not None:
			text_x, text_y, text_w, text_h, text_z = text_window.get_geometry()
			x = text_w - self.allocation.width - self.TEXTVIEW_OFFSET
			y = self.TEXTVIEW_OFFSET
			self.textview.move_child(self._event_box, x, y)
		else:
			pass # Textview not yet initialized (?)

# Need to register classes defining gobject signals
gobject.type_register(FloatingToC)<|MERGE_RESOLUTION|>--- conflicted
+++ resolved
@@ -1,8 +1,6 @@
 # -*- coding: utf-8 -*-
 
-# Copyright 2012-2013 Jaap Karssenberg <jaap.karssenberg@gmail.com>
-
-##### TODO TODO - connect the "show h1" preference !
+# Copyright 2012, 2013 Jaap Karssenberg <jaap.karssenberg@gmail.com>
 
 from __future__ import with_statement
 
@@ -82,7 +80,7 @@
 			# T: option for plugin preferences
 		('floating', 'bool', _('Show ToC as floating widget instead of in sidepane'), True),
 			# T: option for plugin preferences
-		#~ ('show_h1', 'bool', _('Show the page title heading in the ToC'), False),
+		('show_h1', 'bool', _('Show the page title heading in the ToC'), False),
 			# T: option for plugin preferences
 	)
 	# TODO disable pane setting if not embedded
@@ -104,18 +102,10 @@
 
 	def __init__(self, plugin, window):
 		WindowExtension.__init__(self, plugin, window)
-		self.widget = ToCWidget(self.window.ui, self.window.pageview) # XXX
-
-<<<<<<< HEAD
+		self.widget = SidePaneToC(self.window.ui, self.window.pageview) # XXX
+
 		self.on_preferences_changed(plugin.preferences)
 		self.connectto(plugin.preferences, 'changed', self.on_preferences_changed)
-=======
-	def connect_sidepane(self):
-		if not self.sidepane_widget:
-			self.sidepane_widget = SidePaneToC(self.ui)
-		else:
-			self.ui.mainwindow.remove(self.sidepane_widget)
->>>>>>> 40fe5670
 
 	def on_preferences_changed(self, preferences):
 		try:
@@ -126,8 +116,9 @@
 		self.window.add_tab(
 			_('ToC'), self.widget, preferences['pane'])
 			# T: widget label
-<<<<<<< HEAD
 		self.widget.show_all()
+
+		self.widget.set_show_h1(preferences['show_h1'])
 
 	def teardown(self):
 		self.window.remove(self.widget)
@@ -139,35 +130,18 @@
 
 	def __init__(self, plugin, window):
 		WindowExtension.__init__(self, plugin, window)
-
-		self.frame = FloatingToC(self.window.ui, self.window.pageview) # XXX
-		self.widget = self.frame.widget
+		self.widget = FloatingToC(self.window.ui, self.window.pageview) # XXX
+
+		self.on_preferences_changed(plugin.preferences)
+		self.connectto(plugin.preferences, 'changed', self.on_preferences_changed)
+
+	def on_preferences_changed(self, preferences):
+		self.widget.set_show_h1(preferences['show_h1'])
 
 	def teardown(self):
 		self.widget.disconnect_all()
-		self.frame.destroy()
-
-=======
-		self.sidepane_widget.show_all()
-
-	def disconnect_sidepane(self):
-		if self.sidepane_widget:
-			self.ui.mainwindow.remove(self.sidepane_widget)
-			self.sidepane_widget.disconnect_all()
-			self.sidepane_widget.destroy()
-			self.sidepane_widget = None
-
-	def connect_floating(self):
-		if not self.floating_widget:
-			textview = self.ui.mainwindow.pageview.view
-			self.floating_widget = FloatingToC(self.ui, textview)
-
-	def disconnect_floating(self):
-		if self.floating_widget:
-			self.floating_widget.disconnect_all()
-			self.floating_widget.destroy()
-			self.floating_widget = None
->>>>>>> 40fe5670
+		self.widget.destroy()
+
 
 
 TEXT_COL = 0
@@ -175,14 +149,6 @@
 
 class ToCTreeView(BrowserTreeView):
 
-<<<<<<< HEAD
-	def __init__(self, ui, pageview):
-		gtk.Frame.__init__(self)
-		self.set_shadow_type(gtk.SHADOW_OUT)
-		self.set_size_request(250, -1) # Fixed width
-
-		self.widget = ToCWidget(ui, pageview)
-=======
 	def __init__(self, ellipsis):
 		BrowserTreeView.__init__(self, ToCTreeModel())
 		self.set_headers_visible(False)
@@ -196,33 +162,22 @@
 		column.set_sizing(gtk.TREE_VIEW_COLUMN_AUTOSIZE)
 			# Without this sizing, column width only grows and never shrinks
 		self.append_column(column)
->>>>>>> 40fe5670
-
-
-<<<<<<< HEAD
-		self.attach(pageview.view)
-
-	def attach(self, textview):
-		# Need to wrap in event box to make widget visible - not sure why
-		event_box = gtk.EventBox()
-		#~ event_box.add_events(gtk.gdk.BUTTON_PRESS_MASK |
-			#~ gtk.gdk.BUTTON_RELEASE_MASK |
-			#~ gtk.gdk.POINTER_MOTION_MASK |
-			#~ gtk.gdk.POINTER_MOTION_HINT_MASK)
-=======
+
+
+
 class ToCTreeModel(gtk.TreeStore):
->>>>>>> 40fe5670
 
 	def __init__(self):
 		gtk.TreeStore.__init__(self, str) # TEXT_COL
 
-	def populate(self, parsetree):
+	def populate(self, parsetree, show_h1):
 		self.clear()
 		headings = []
 		for el in parsetree.findall('h'):
 			headings.append( (int(el.attrib['level']), el.text) )
 
-		if headings \
+		if not show_h1 \
+		and headings \
 		and headings[0][0] == 1 \
 		and all(h[0] > 1 for h in headings[1:]):
 			headings.pop(0) # do not show first heading
@@ -237,25 +192,15 @@
 			stack.append((level, iter))
 
 
+
+
 class ToCWidget(ConnectorMixin, gtk.ScrolledWindow):
 
-<<<<<<< HEAD
-	def __init__(self, ui, pageview):
-=======
-	def __init__(self, ui, ellipsis):
->>>>>>> 40fe5670
+	def __init__(self, ui, pageview, ellipsis, show_h1=False):
 		gtk.ScrolledWindow.__init__(self)
-
-<<<<<<< HEAD
-		self.treeview = ToCTreeView()
-=======
-		self.ui = ui
-		self.page = None
+		self.show_h1 = show_h1
 
 		self.treeview = ToCTreeView(ellipsis)
-		self.add(self.treeview)
-
->>>>>>> 40fe5670
 		self.treeview.connect('row-activated', self.on_heading_activated)
 		self.treeview.connect('populate-popup', self.on_populate_popup)
 		self.add(self.treeview)
@@ -267,6 +212,12 @@
 		self.pageview = pageview
 		if self.pageview.page:
 			self.load_page(self.pageview.page)
+
+	def set_show_h1(self, show_h1):
+		if show_h1 != self.show_h1:
+			self.show_h1 = show_h1
+			if self.pageview.page:
+				self.load_page(self.pageview.page)
 
 	def on_open_page(self, ui, page, path):
 		self.load_page(page)
@@ -281,7 +232,7 @@
 		if tree is None:
 			model.clear()
 		else:
-			model.populate(tree)
+			model.populate(tree, self.show_h1)
 		self.treeview.expand_all()
 
 	def on_heading_activated(self, treeview, path, column):
@@ -429,8 +380,8 @@
 
 class SidePaneToC(ToCWidget):
 
-	def __init__(self, ui):
-		ToCWidget.__init__(self, ui, ellipsis=True)
+	def __init__(self, ui, pageview):
+		ToCWidget.__init__(self, ui, pageview, ellipsis=True)
 		self.set_policy(gtk.POLICY_NEVER, gtk.POLICY_AUTOMATIC)
 		self.set_shadow_type(gtk.SHADOW_IN)
 		self.set_size_request(-1, 200) # Fixed Height
@@ -485,8 +436,6 @@
 gobject.type_register(BoxWidget)
 
 
-import collections
-
 class FloatingToC(BoxWidget, ConnectorMixin):
 
 	# This class does all the work to keep the floating window in
@@ -495,7 +444,7 @@
 
 	TEXTVIEW_OFFSET = 5
 
-	def __init__(self, ui, textview):
+	def __init__(self, ui, pageview):
 		BoxWidget.__init__(self)
 
 		hscroll = gtk.HScrollbar(gtk.Adjustment())
@@ -504,7 +453,7 @@
 		self.head = gtk.Label(_('ToC'))
 		self.head.set_padding(5, 1)
 
-		self.widget = ToCWidget(ui, ellipsis=False)
+		self.widget = ToCWidget(ui, pageview, ellipsis=False)
 		self.widget.set_shadow_type(gtk.SHADOW_NONE)
 		self.widget.set_policy(gtk.POLICY_NEVER, gtk.POLICY_AUTOMATIC)
 			# Setting horizontal scroll automatic as well
@@ -522,13 +471,16 @@
 		# Need to wrap in event box to make widget visible
 		# probably because Containers normally don't have their own
 		# gdk window. So would paint directly on background window.
-		self.textview = textview
-		self._text_view_allocation = (textview.allocation.width, textview.allocation.height)
+		self.textview = pageview.view
+		self._text_view_allocation = (
+			self.textview.allocation.width,
+			self.textview.allocation.height
+		)
 		self._event_box = gtk.EventBox()
 		self._event_box.add(self)
 
-		textview.add_child_in_window(self._event_box, gtk.TEXT_WINDOW_WIDGET, 0, 0)
-		self.connectto(textview,
+		self.textview.add_child_in_window(self._event_box, gtk.TEXT_WINDOW_WIDGET, 0, 0)
+		self.connectto(self.textview,
 			'size-allocate',
 			handler=self.on_size_allocate_textview,
 		)
@@ -539,6 +491,9 @@
 
 		self._event_box.show_all()
 
+	def set_show_h1(self, show_h1):
+		self.widget.set_show_h1(show_h1)
+
 	def disconnect_all(self):
 		self.widget.disconnect_all()
 		ConnectorMixin.disconnect_all(self)
@@ -623,7 +578,6 @@
 				height=body_h
 			))
 
-
 	def on_size_allocate_textview(self, textview, a):
 		new_allocation = (a.width, a.height)
 		if new_allocation != self._text_view_allocation:
