--- conflicted
+++ resolved
@@ -59,13 +59,8 @@
 		if not isinstance(source_file, LocalFile):
 			return
 
-<<<<<<< HEAD
-		uri = source_file.uri
-		origin = Gio.File(uri).get_parent().get_uri()
-=======
-		uri = page.source.uri
+		uri = page.source_file.uri
 		origin = page.source_file.dirname
->>>>>>> 8590322d
 		text = _('Wiki page: %s') % page.name
 			# T: label for how zim pages show up in the recent files menu, %s is the page name
 
