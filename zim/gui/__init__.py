# -*- coding: utf8 -*-

# Copyright 2008 Jaap Karssenberg <pardus@cpan.org>

'''This module contains the Gtk user interface for zim.
The main widgets and dialogs are seperated out in sub-modules.
Included here are the main class for the zim GUI, which
contains most action handlers and the main window class.

TODO document UIManager / Action usage
'''

import logging
import gobject
import gtk
import gtk.keysyms
import pango

import zim
import zim.fs
from zim import NotebookInterface
from zim.notebook import Path, Page, PageNameError
from zim.index import LINK_DIR_BACKWARD
from zim.config import data_file, config_file, data_dirs, ListDict
import zim.history
import zim.gui.pathbar
import zim.gui.pageindex
from zim.gui.widgets import MenuButton

logger = logging.getLogger('zim.gui')

ui_actions = (
	('file_menu', None, '_File'),
	('edit_menu', None, '_Edit'),
	('view_menu', None, '_View'),
	('insert_menu', None, '_Insert'),
	('search_menu', None, '_Search'),
	('format_menu', None, 'For_mat'),
	('tools_menu', None, '_Tools'),
	('go_menu', None, '_Go'),
	('help_menu', None, '_Help'),
	('pathbar_menu', None, 'P_athbar'),
	('toolbar_menu', None, '_Toolbar'),

	# name, stock id, label, accelerator, tooltip
	('new_page',  'gtk-new', '_New Page', '<ctrl>N', 'New page'),
	('new_sub_page',  'gtk-new', 'New S_ub Page', '', 'New sub page'),
	('open_notebook', 'gtk-open', '_Open Another Notebook...', '<ctrl>O', 'Open notebook'),
	('import_page', None, '_Import Page', '', 'Import a file as a page'),
	('save_page', 'gtk-save', '_Save', '<ctrl>S', 'Save page'),
	('save_copy', None, 'Save a _Copy...', '', 'Save a copy'),
	('save_version', 'gtk-save-as', 'S_ave Version...', '<ctrl><shift>S', 'Save Version'),
	('show_versions', None, '_Versions...', '', 'Versions'),
	('show_export',  None, 'E_xport...', '', 'Export'),
	('email_page', None, '_Send To...', '', 'Mail page'),
	('move_page', None, '_Move Page...', '', 'Move page'),
	('rename_page', None, '_Rename Page...', 'F2', 'Rename page'),
	('delete_page', None, '_Delete Page', '', 'Delete page'),
	('show_properties',  'gtk-properties', 'Proper_ties', '', 'Properties dialog'),
	('close',  'gtk-close', '_Close', '<ctrl>W', 'Close window'),
	('quit',  'gtk-quit', '_Quit', '<ctrl>Q', 'Quit'),
	('show_search',  'gtk-find', '_Search...', '<shift><ctrl>F', 'Search'),
	('show_search_backlinks', None, 'Search _Backlinks...', '', 'Search Back links'),
	('copy_location', None, 'Copy Location', '<shift><ctrl>L', 'Copy location'),
	('show_preferences',  'gtk-preferences', 'Pr_eferences', '', 'Preferences dialog'),
	('reload_page',  'gtk-refresh', '_Reload', '<ctrl>R', 'Reload page'),
	('open_attachments_folder', 'gtk-open', 'Open Attachments _Folder', '', 'Open document folder'),
	('open_document_root', 'gtk-open', 'Open _Document Root', '', 'Open document root'),
	('attach_file', 'mail-attachment', 'Attach _File', '', 'Attach external file'),
	('edit_page_source', 'gtk-edit', 'Edit _Source', '', 'Open source'),
	('show_server_gui', None, 'Start _Web Server', '', 'Start web server'),
	('reload_index', None, 'Re-build Index', '', 'Rebuild index'),
	('open_page_back', 'gtk-go-back', '_Back', '<alt>Left', 'Go page back'),
	('open_page_forward', 'gtk-go-forward', '_Forward', '<alt>Right', 'Go page forward'),
	('open_page_parent', 'gtk-go-up', '_Parent', '<alt>Up', 'Go to parent page'),
	('open_page_child', 'gtk-go-down', '_Child', '<alt>Down', 'Go to child page'),
	('open_page_previous', None, '_Previous in index', '<alt>Page_Up', 'Go to previous page'),
	('open_page_next', None, '_Next in index', '<alt>Page_Down', 'Go to next page'),
	('open_page_home', 'gtk-home', '_Home', '<alt>Home', 'Go home'),
	('open_page', 'gtk-jump-to', '_Jump To...', '<ctrl>J', 'Jump to page'),
	('show_help', 'gtk-help', '_Contents', 'F1', 'Help contents'),
	('show_help_faq', None, '_FAQ', '', 'FAQ'),
	('show_help_keys', None, '_Keybindings', '', 'Key bindings'),
	('show_help_bugs', None, '_Bugs', '', 'Bugs'),
	('show_about', 'gtk-about', '_About', '', 'About'),
)

ui_toggle_actions = (
	# name, stock id, label, accelerator, tooltip, None, initial state
	('toggle_toolbar', None, '_Toolbar',  None, 'Show toolbar', None, True),
	('toggle_statusbar', None, '_Statusbar', None, 'Show statusbar', None, True),
	('toggle_sidepane',  'gtk-index', '_Index', 'F9', 'Show index', None, True),
)

ui_pathbar_radio_actions = (
	# name, stock id, label, accelerator, tooltip
	('set_pathbar_none', None, '_None',  None, None, 0),
	('set_pathbar_recent', None, '_Recent pages', None, None, 1),
	('set_pathbar_history', None, '_History',  None, None, 2),
	('set_pathbar_path', None, 'N_amespace', None, None, 3),
)

PATHBAR_NONE = 'none'
PATHBAR_RECENT = 'recent'
PATHBAR_HISTORY = 'history'
PATHBAR_PATH = 'path'

ui_toolbar_style_radio_actions = (
	# name, stock id, label, accelerator, tooltip
	('set_toolbar_icons_and_text', None, 'Icons _and Text', None, None, 0),
	('set_toolbar_icons_only', None, '_Icons Only', None, None, 1),
	('set_toolbar_text_only', None, '_Text Only', None, None, 2),
)

ui_toolbar_size_radio_actions = (
	# name, stock id, label, accelerator, tooltip
	('set_toolbar_icons_large', None, '_Large Icons', None, None, 0),
	('set_toolbar_icons_small', None, '_Small Icons', None, None, 1),
	('set_toolbar_icons_tiny', None, '_Tiny Icons', None, None, 2),
)

TOOLBAR_ICONS_AND_TEXT = 'icons_and_text'
TOOLBAR_ICONS_ONLY = 'icons_only'
TOOLBAR_TEXT_ONLY = 'text_only'

TOOLBAR_ICONS_LARGE = 'large'
TOOLBAR_ICONS_SMALL = 'small'
TOOLBAR_ICONS_TINY = 'tiny'

ui_preferences = (
	# section, key, type, category, label, default
	('tearoff_menus', 'bool', 'Interface', 'Add \'tearoff\' strips to the menus', False),
	('toggle_on_ctrlspace', 'bool', 'Interface', 'Use <Ctrl><Space> to switch to the side pane\n(If disabled you can still use <Alt><Space>)', True),
)

# Load custom application icons as stock
try:
	factory = gtk.IconFactory()
	factory.add_default()
	for dir in data_dirs(('pixmaps')):
		for file in dir.list():
			i = file.rindex('.')
			name = 'zim-'+file[:i] # e.g. checked-box.png -> zim-checked-box
			pixbuf = gtk.gdk.pixbuf_new_from_file(str(dir+file))
			set = gtk.IconSet(pixbuf=pixbuf)
			factory.add(name, set)
except Exception:
	import sys
	logger.warn('Got exception while loading application icons')
	sys.excepthook(*sys.exc_info())


class GtkInterface(NotebookInterface):
	'''Main class for the zim Gtk interface. This object wraps a single
	notebook and provides actions to manipulate and access this notebook.

	Signals:
	* open-page (page, path)
	  Called when opening another page, see open_page() for details
	* close-page (page)
	  Called when closing a page, typically just before a new page is opened
	  and before closing the application
	* preferences-changed
	'''

	# define signals we want to use - (closure type, return type and arg types)
	__gsignals__ = {
		'open-page': (gobject.SIGNAL_RUN_LAST, None, (object, object)),
		'close-page': (gobject.SIGNAL_RUN_LAST, None, (object,)),
		'preferences-changed': (gobject.SIGNAL_RUN_LAST, None, ()),
	}

	ui_type = 'gtk'

	def __init__(self, notebook=None, page=None, **opts):
		NotebookInterface.__init__(self, **opts)
		self.preferences_register = ListDict()
		self.page = None
		self.history = None

		icon = data_file('zim.png').path
		gtk.window_set_default_icon(gtk.gdk.pixbuf_new_from_file(icon))

		self.uimanager = gtk.UIManager()
		self.uimanager.add_ui_from_string('''
		<ui>
			<menubar name="menubar">
			</menubar>
			<toolbar name="toolbar">
			</toolbar>
		</ui>
		''')

		self.register_preferences('GtkInterface', ui_preferences)

		self.mainwindow = MainWindow(self)

		self.add_actions(ui_actions, self)
		self.add_toggle_actions(ui_toggle_actions, self.mainwindow)
		self.add_radio_actions(ui_pathbar_radio_actions,
								self.mainwindow, 'do_set_pathbar')
		self.add_radio_actions(ui_toolbar_style_radio_actions,
								self.mainwindow, 'do_set_toolbar_style')
		self.add_radio_actions(ui_toolbar_size_radio_actions,
								self.mainwindow, 'do_set_toolbar_size')
		self.add_ui(data_file('menubar.xml').read(), self)

		accelmap = config_file('accelmap')
		if accelmap.exists():
			gtk.accel_map_load(accelmap.path)
		#~ gtk.accel_map_get().connect(
			#~ 'changed', lambda o: gtk.accelmap_save(accelmap.path) )

		self.load_plugins()

		if not notebook is None:
			self.open_notebook(notebook)

		if not page is None:
			assert self.notebook, 'Can not open page without notebook'
			if isinstance(page, basestring):
				page = self.notebook.resolve_path(page)
				if not page is None:
					self.open_page(page)
			else:
				assert isinstance(page, Path)
				self.open_page(page)

	def main(self):
		'''Wrapper for gtk.main(); does not return untill program has ended.'''
		if self.notebook is None:
			self.open_notebook()
			if self.notebook is None:
				# Close application. Either the user cancelled the notebook
				# dialog, or the notebook was opened in a different process.
				return

		if self.page is None:
			path = self.history.get_current()
			if path:
				self.open_page(path)
			else:
				self.open_page_home()

		self.uimanager.ensure_update()
			# prevent flashing when the toolbar is after showing the window
		self.mainwindow.show_all()
		self.mainwindow.pageview.grab_focus()
		gtk.main()

	def close(self):
		# TODO: logic to hide the window
		self.quit()

	def quit(self):
		self.emit('close-page', self.page)
		self.mainwindow.destroy()
		gtk.main_quit()

	def add_actions(self, actions, handler, methodname=None):
		'''Wrapper for gtk.ActionGroup.add_actions(actions),
		"handler" is the object that has the methods for these actions.

		Each action is mapped to a like named method of the handler
		object. If the object not yet has an actiongroup this is created first,
		attached to the uimanager and put in the "actiongroup" attribute.
		'''
		group = self.init_actiongroup(handler)
		group.add_actions(actions)
		self._connect_actions(actions, group, handler)

	def add_toggle_actions(self, actions, handler):
		'''Wrapper for gtk.ActionGroup.add_toggle_actions(actions),
		"handler" is the object that has the methods for these actions.

		Differs for add-actions() in that in the mapping from action name
		to method name is prefixed with "do_". The reason for this is that
		in order to keep the state of toolbar andmenubar widgets stays in
		sync with the internal state. Therefore the method of the same name
		as the action should just call activate() on the action, while the
		actual logic is implamented in the handler which is prefixed with
		"do_".
		'''
		group = self.init_actiongroup(handler)
		group.add_toggle_actions(actions)
		self._connect_actions(actions, group, handler, is_toggle=True)

	def init_actiongroup(self, handler):
		'''Initializes the actiongroup for 'handler' if it does not already
		exist and returns the actiongroup.
		'''
		if not hasattr(handler, 'actiongroup') or handler.actiongroup is None:
			name = handler.__class__.__name__
			handler.actiongroup = gtk.ActionGroup(name)
			self.uimanager.insert_action_group(handler.actiongroup, 0)
		return handler.actiongroup

	@staticmethod
	def _log_action(action, *a):
		logger.debug('Action: %s', action.get_name())

	def _connect_actions(self, actions, group, handler, is_toggle=False):
		for name in [a[0] for a in actions if not a[0].endswith('_menu')]:
			action = group.get_action(name)
			if is_toggle: name = 'do_' + name
			assert hasattr(handler, name), 'No method defined for action %s' % name
			method = getattr(handler.__class__, name)
			action.connect('activate', self._log_action)
			action.connect_object('activate', method, handler)

	def add_radio_actions(self, actions, handler, methodname):
		'''Wrapper for gtk.ActionGroup.add_radio_actions(actions),
		"handler" is the object that these actions belong to and
		"methodname" gives the callback to be called on changes in this group.
		(See doc on gtk.RadioAction 'changed' signal for this callback.)
		'''
		# A bit different from the other two methods since radioactions
		# come in mutual exclusive groups. Only need to connect to one
		# action to get signals from whole group.
		group = self.init_actiongroup(handler)
		group.add_radio_actions(actions)
		assert hasattr(handler, methodname), 'No such method %s' % methodname
		method = getattr(handler.__class__, methodname)
		action = group.get_action(actions[0][0])
		action.connect('changed', self._log_action)
		action.connect_object('changed', method, handler)

	def add_ui(self, xml, handler):
		'''Wrapper for gtk.UIManager.add_ui_from_string(xml)'''
		self.uimanager.add_ui_from_string(xml)

	def remove_actions(handler):
		'''Removes all ui actions for a specific handler'''
		# TODO remove action group
		# TODO remove ui

	def register_preferences(self, section, preferences):
		'''Registers user preferences. Registering means that a
		preference will show up in the preferences dialog.
		The section given is the section to locate these preferences in the
		config file. Each preference is a tuple consisting of:

		* the key in the config file
		* an option type (see Dialog.add_fields() for more details)
		* a category (the tab in which the option will be shown)
		* a label to show in the dialog
		* a default value
		'''
		register = self.preferences_register
		for p in preferences:
			key, type, category, label, default = p
			self.preferences[section].setdefault(key, default)
			register.setdefault(category, [])
			register[category].append((section, key, type, label))

	def get_path_context(self):
		'''Returns the current 'context' for actions that want a path to start
		with. Asks the mainwindow for a selected page, defaults to the
		current page if any.
		'''
		return self.mainwindow.get_selected_path() or self.page

	def open_notebook(self, notebook=None):
		'''Open a new notebook. If this is the first notebook the open-notebook
		signal is emitted and the notebook is opened in this process. Otherwise
		we let another instance handle it. If notebook=None the notebookdialog
		is run to prompt the user.'''
		if notebook is None:
			# Handle menu item for open_notebook, prompt user. The notebook
			# dialog will call this method again after a selection is made.
			logger.debug('No notebook given, showing notebookdialog')
			import notebookdialog
			if self.mainwindow.get_property('visible'):
				# this dialog does not need to run modal
				notebookdialog.NotebookDialog(self).show_all()
			else:
				# main loop not yet started
				notebookdialog.NotebookDialog(self).run()
		elif self.notebook is None:
			# No notebook has been set, so we open this notebook ourselfs
			# TODO also check if notebook was open through demon before going here
			logger.info('Open notebook: %s', notebook)
			NotebookInterface.open_notebook(self, notebook)
		else:
			# We are already intialized, let another process handle it
			# TODO put this in the same package as the daemon code
			self.spawn('zim', notebook)

	def do_open_notebook(self, notebook):
		'''Signal handler for open-notebook.'''
		NotebookInterface.do_open_notebook(self, notebook)
		self.history = zim.history.History(notebook, self.uistate)
		self.on_notebook_properties_changed(notebook)

		# Start a lightweight background check of the index
		self.notebook.index.update(background=True, checkcontents=False)

<<<<<<< HEAD
=======
		# TODO load history and set intial page
		self.open_page_home()

	def on_notebook_properties_changed(self, notebook):
		has_doc_root = not notebook.get_document_root() is None
		action = self.actiongroup.get_action('open_document_root')
		action.set_sensitive(has_doc_root)

>>>>>>> fa287e09
	def open_page(self, path=None):
		'''Emit the open-page signal. The argument 'path' can either be a Page
		or a Path object. If 'page' is None a dialog is shown
		to specify the page. If 'path' is a HistoryRecord we assume that this
		call is the result of a history action and the page is not added to
		the history. The original path object is given as the second argument
		in the signal, so handlers can inspect how this method was called.
		'''
		assert self.notebook
		if path is None:
			# the dialog will call us in turn with an argument
			return OpenPageDialog(self).run()

		assert isinstance(path, Path)
		logger.info('Open page: %s', path)
		if isinstance(path, Page):
			page = path
		else:
			page = self.notebook.get_page(path)
		if self.page:
			self.emit('close-page', self.page)
		self.emit('open-page', page, path)

	def do_close_page(self, page):
		def save_uistate():
			if self.uistate.modified:
				self.uistate.write()
			return False # only run once

		gobject.idle_add(save_uistate)

	def do_open_page(self, page, path):
		'''Signal handler for open-page.'''
		is_first_page = self.page is None
		self.page = page

		back = self.actiongroup.get_action('open_page_back')
		forward = self.actiongroup.get_action('open_page_forward')
		parent = self.actiongroup.get_action('open_page_parent')
		child = self.actiongroup.get_action('open_page_child')

		if isinstance(path, zim.history.HistoryRecord):
			self.history.set_current(path)
			back.set_sensitive(not path.is_first())
			forward.set_sensitive(not path.is_last())
		else:
			self.history.append(page)
			back.set_sensitive(not is_first_page)
			forward.set_sensitive(False)

		parent.set_sensitive(len(page.namespace) > 0)
		child.set_sensitive(page.haschildren)

	def open_page_back(self):
		record = self.history.get_previous()
		if not record is None:
			self.open_page(record)
			return True
		else:
			return False

	def open_page_forward(self):
		record = self.history.get_next()
		if not record is None:
			self.open_page(record)
			return True
		else:
			return False

	def open_page_parent(self):
		namespace = self.page.namespace
		if namespace:
			self.open_page(Path(namespace))
			return True
		else:
			return False

	def open_page_child(self):
		if not self.page.haschildren:
			return False

		record = self.history.get_child(self.page)
		if not record is None:
			self.open_page(record)
		else:
			child = self.notebook.index.list_pages(self.page)[0]
			self.open_page(child)
		return True

	def open_page_previous(self):
		path = self.notebook.index.get_previous(self.page)
		if not path is None:
			self.open_page(path)
			return True
		else:
			return False

	def open_page_next(self):
		path = self.notebook.index.get_next(self.page)
		if not path is None:
			self.open_page(path)
			return True
		else:
			return False

	def open_page_home(self):
		self.open_page(self.notebook.get_home_page())

	def new_page(self):
		'''opens a dialog like 'open_page(None)'. Subtle difference is
		that this page is saved directly, so it is pesistent if the user
		navigates away without first adding content. Though subtle this
		is expected behavior for users not yet fully aware of the automatic
		create/save/delete behavior in zim.
		'''
		NewPageDialog(self).run()

	def new_sub_page(self):
		'''Same as new_page() but sets the namespace widget one level deeper'''
		NewPageDialog(self, namespace=self.get_path_context()).run()

	def save_page(self):
		pass

	def save_page_if_modified(self):
		pass

	def save_copy(self):
		'''Offer to save a copy of a page in the source format, so it can be
		imported again later. Subtly different from export.
		'''
		SaveCopyDialog(self).run()

	def save_version(self):
		pass

	def show_versions(self):
		import zim.gui.versionsdialog
		zim.gui.versionsdialog.VersionDialog(self).run()

	def show_export(self):
		import zim.gui.exportdialog
		zim.gui.exportdialog.ExportDialog(self).run()

	def email_page(self):
		text = ''.join(page.dump(format='wiki')).encode('utf8')
		# TODO url encoding - replace \W with sprintf('%%%02x')
		url = 'mailto:?subject=%s&body=%s' % (page.name, text)
		# TODO open url

	def import_page(self):
		'''Import a file from outside the notebook as a new page.'''
		ImportPageDialog(self).run()

	def move_page(self, path=None):
		MovePageDialog(self, path=path).run()

	def rename_page(self, path=None):
		RenamePageDialog(self, path=path).run()

	def delete_page(self, path=None):
		DeletePageDialog(self, path=path).run()

	def show_properties(self):
		import zim.gui.propertiesdialog
		zim.gui.propertiesdialog.PropertiesDialog(self).run()

	def show_search(self, query=None):
		import zim.gui.searchdialog
		zim.gui.searchdialog.SearchDialog(self).main(query)

	def show_search_backlinks(self):
		query = 'LinksTo: "%s"' % self.page.name
		self.show_search(query)

	def copy_location(self):
		'''Puts the name of the current page on the clipboard.'''
		import zim.gui.clipboard
		zim.gui.clipboard.Clipboard().set_pagelink(self.notebook, self.page)

	def show_preferences(self):
		from zim.gui.preferencesdialog import PreferencesDialog
		PreferencesDialog(self).run()

	def save_preferences(self):
		if self.preferences.modified:
			self.preferences.write()
			self.emit('preferences-changed')

	def do_preferences_changed(self):
		self.uimanager.set_add_tearoffs(
			self.preferences['GtkInterface']['tearoff_menus'] )

	def reload_page(self):
		self.save_page_if_modified()
		self.open_page(self.page)

	def attach_file(self, path=None):
		AttachFileDialog(self, path=path).run()

	def open_folder(self, dir):
		self.spawn('xdg-open', dir.path)

	def open_file(self, file):
		self.spawn('xdg-open', file.path)

	def open_url(self, url):
		if url.startswith('file:/'):
			self.open_file(File(url))
		else:
			self.spawn('xdg-open', url)

	def open_attachments_folder(self):
		dir = self.notebook.get_attachments_dir(self.page)
		if dir is None:
			error = 'This page does not have an attachments folder'
			ErrorDialog(self, error).run()
		elif dir.exists():
			self.open_folder(dir)
		else:
			question = ('Create folder?', 'The attachments folder for this page does not yet exist.\nDo you want to create it now?')
			create = QuestionDialog(self, question).run()
			if create:
				dir.touch()
				self.open_folder(dir)

	def open_document_root(self):
		dir = self.notebook.get_documents_dir()
		if dir and dir.exists():
			self.open_folder(dir)

	def edit_page_source(self):
		pass

	def show_server_gui(self):
		self.spawn('zim', '--server', '--gui', self.notebook.name)

	def reload_index(self):
		dialog = ProgressBarDialog(self, 'Updating index')
		dialog.show_all()
		self.notebook.index.update(callback=lambda p: dialog.pulse(p.name))
		dialog.destroy()

	def show_help(self, page=None):
		if page:
			self.spawn('zim', '--manual', page)
		else:
			self.spawn('zim', '--manual')

	def show_help_faq(self):
		self.show_help('FAQ')

	def show_help_keys(self):
		self.show_help('Usage:KeyBindings')

	def show_help_bugs(self):
		self.show_help('Bugs')

	def show_about(self):
		gtk.about_dialog_set_url_hook(lambda d, l: self.open_url(l))
		gtk.about_dialog_set_email_hook(lambda d, l: self.open_url(l))
		dialog = gtk.AboutDialog()
		try: # since gtk 2.12
			dialog.set_program_name('Zim')
		except AttributeError:
			pass
		dialog.set_version(zim.__version__)
		dialog.set_comments('A desktop wiki')
		dialog.set_copyright(zim.__copyright__)
		dialog.set_license(zim.__license__)
		dialog.set_authors([zim.__author__])
		#~ dialog.set_translator_credits(_('translator-credits')) # FIXME
		dialog.set_website(zim.__url__)
		dialog.run()
		dialog.destroy()

# Need to register classes defining gobject signals
gobject.type_register(GtkInterface)


class MainWindow(gtk.Window):
	'''Main window of the application, showing the page index in the side
	pane and a pageview with the current page. Alse includes the menubar,
	toolbar, statusbar etc.
	'''

	def __init__(self, ui):
		'''Constructor'''
		gtk.Window.__init__(self)
		self.ui = ui

		ui.connect_after('open-notebook', self.do_open_notebook)
		ui.connect('open-page', self.do_open_page)
		ui.connect('close-page', self.do_close_page)

		# Catching this signal prevents the window to actually be destroyed
		# when the user tries to close it. The action for close should either
		# hide or destroy the window.
		def do_delete_event(*a):
			logger.debug('Action: close (delete-event)')
			ui.close()
			return True
		self.connect('delete-event', do_delete_event)

		vbox = gtk.VBox()
		self.add(vbox)

		# setup menubar and toolbar
		self.add_accel_group(ui.uimanager.get_accel_group())
		self.menubar = ui.uimanager.get_widget('/menubar')
		self.toolbar = ui.uimanager.get_widget('/toolbar')
		self.toolbar.connect('popup-context-menu', self.do_toolbar_popup)
		vbox.pack_start(self.menubar, False)
		vbox.pack_start(self.toolbar, False)

		# split window in side pane and editor
		self.hpane = gtk.HPaned()
		self.hpane.set_position(175)
		vbox.add(self.hpane)
		self.pageindex = zim.gui.pageindex.PageIndex(ui)
		self.hpane.add1(self.pageindex)

		self.pageindex.connect('key-press-event',
			lambda o, event: event.keyval == gtk.keysyms.Escape
				and logger.debug('TODO: hide side pane'))

		vbox2 = gtk.VBox()
		self.hpane.add2(vbox2)

		self.pathbar = None
		self.pathbar_box = gtk.HBox() # FIXME other class for this ?
		self.pathbar_box.set_border_width(3)
		vbox2.pack_start(self.pathbar_box, False)

		from zim.gui.pageview import PageView
			# imported here to prevent circular dependency
		self.pageview = PageView(ui)
		self.pageview.view.connect(
			'toggle-overwrite', self.do_textview_toggle_overwrite)
		vbox2.add(self.pageview)

		# create statusbar
		hbox = gtk.HBox(spacing=0)
		vbox.pack_start(hbox, False, True, False)

		self.statusbar = gtk.Statusbar()
		#~ self.statusbar.set_has_resize_grip(False)
		self.statusbar.push(0, '<page>')
		hbox.add(self.statusbar)

		def statusbar_element(string, size):
			frame = gtk.Frame()
			frame.set_shadow_type(gtk.SHADOW_IN)
			self.statusbar.pack_end(frame, False)
			label = gtk.Label(string)
			label.set_size_request(size, 10)
			label.set_alignment(0.1, 0.5)
			frame.add(label)
			return label

		# specify statusbar elements right-to-left
		self.statusbar_style_label = statusbar_element('<style>', 100)
		self.statusbar_insert_label = statusbar_element('INS', 60)

		# and build the widget for backlinks
		self.statusbar_backlinks_button = \
			BackLinksMenuButton(self.ui, status_bar_style=True)
		frame = gtk.Frame()
		frame.set_shadow_type(gtk.SHADOW_IN)
		self.statusbar.pack_end(frame, False)
		frame.add(self.statusbar_backlinks_button)

		# add a second statusbar widget - somehow the corner grip
		# does not render properly after the pack_end for the first one
		#~ statusbar2 = gtk.Statusbar()
		#~ statusbar2.set_size_request(25, 10)
		#~ hbox.pack_end(statusbar2, False)

	def get_selected_path(self):
		'''Returns a selected path either from the side pane or the pathbar
		if any or None.
		'''
		child = self.hpane.get_focus_child()
		if child == self.pageindex:
			logger.debug('Pageindex has focus')
			return self.pageindex.get_selected_path()
		else: # right hand pane has focus
			while isinstance(child, gtk.Box):
				child = child.get_focus_child()
				if child == self.pathbar:
					logger.debug('Pathbar has focus')
					return self.pathbar.get_selected_path()
				elif child == self.pageview:
					logger.debug('Pageview has focus')
					return self.ui.page

			logger.debug('No path in focus mainwindow')
			return None

	def toggle_toolbar(self, show=None):
		action = self.actiongroup.get_action('toggle_toolbar')
		if show is None or show != action.get_active():
			action.activate()
		else:
			self.do_toggle_toolbar(show=show)

	def do_toggle_toolbar(self, show=None):
		if show is None:
			action = self.actiongroup.get_action('toggle_toolbar')
			show = action.get_active()

		if show:
			self.toolbar.set_no_show_all(False)
			self.toolbar.show()
		else:
			self.toolbar.hide()
			self.toolbar.set_no_show_all(True)

		self.uistate['show_toolbar'] = show

	def do_toolbar_popup(self, toolbar, x, y, button):
		'''Show the context menu for the toolbar'''
		menu = self.ui.uimanager.get_widget('/toolbar_popup')
		menu.popup(None, None, None, button, 0)

	def toggle_statusbar(self, show=None):
		action = self.actiongroup.get_action('toggle_statusbar')
		if show is None or show != action.get_active():
			action.activate()
		else:
			self.do_toggle_statusbar(show=show)

	def do_toggle_statusbar(self, show=None):
		if show is None:
			action = self.actiongroup.get_action('toggle_statusbar')
			show = action.get_active()

		if show:
			self.statusbar.set_no_show_all(False)
			self.statusbar.show()
		else:
			self.statusbar.hide()
			self.statusbar.set_no_show_all(True)

		self.uistate['show_statusbar'] = show

	def toggle_sidepane(self, show=None):
		action = self.actiongroup.get_action('toggle_sidepane')
		if show is None or show != action.get_active():
			action.activate()
		else:
			self.do_toggle_sidepane(show=show)

	def do_toggle_sidepane(self, show=None):
		if show is None:
			action = self.actiongroup.get_action('toggle_sidepane')
			show = action.get_active()
			print '>> action active:', show

		if show:
			self.pageindex.set_no_show_all(False)
			self.pageindex.show_all()
			self.hpane.set_position(self.uistate['sidepane_pos'])
			self.pageindex.grab_focus()
		else:
			self.uistate['sidepane_pos'] = self.hpane.get_position()
			self.pageindex.hide_all()
			self.pageindex.set_no_show_all(True)
			self.pageview.grab_focus()

		self.uistate['show_sidepane'] = show

	def set_pathbar(self, style):
		'''Set the pathbar. Style can be either PATHBAR_NONE,
		PATHBAR_RECENT, PATHBAR_HISTORY or PATHBAR_PATH.
		'''
		assert style in ('none', 'recent', 'history', 'path')
		self.actiongroup.get_action('set_pathbar_'+style).activate()

	def do_set_pathbar(self, action):
		name = action.get_name()
		style = name[12:] # len('set_pathbar_') == 12

		if style == PATHBAR_NONE:
			self.pathbar_box.hide()
			return
		elif style == PATHBAR_HISTORY:
			klass = zim.gui.pathbar.HistoryPathBar
		elif style == PATHBAR_RECENT:
			klass = zim.gui.pathbar.RecentPathBar
		elif style == PATHBAR_PATH:
			klass = zim.gui.pathbar.NamespacePathBar
		else:
			assert False, 'BUG: Unknown pathbar type %s' % style

		if not (self.pathbar and self.pathbar.__class__ == klass):
			for child in self.pathbar_box.get_children():
				self.pathbar_box.remove(child)
			self.pathbar = klass(self.ui, spacing=3)
			self.pathbar.set_history(self.ui.history)
			self.pathbar_box.add(self.pathbar)
		self.pathbar_box.show_all()

		self.uistate['pathbar_type'] = style

	def set_toolbar_style(self, style):
		'''Set the toolbar style. Style can be either
		TOOLBAR_ICONS_AND_TEXT, TOOLBAR_ICONS_ONLY or TOOLBAR_TEXT_ONLY.
		'''
		assert style in ('icons_and_text', 'icons_only', 'text_only'), style
		self.actiongroup.get_action('set_toolbar_'+style).activate()

	def do_set_toolbar_style(self, action):
		name = action.get_name()
		style = name[12:] # len('set_toolbar_') == 12

		if style == TOOLBAR_ICONS_AND_TEXT:
			self.toolbar.set_style(gtk.TOOLBAR_BOTH)
		elif style == TOOLBAR_ICONS_ONLY:
			self.toolbar.set_style(gtk.TOOLBAR_ICONS)
		elif style == TOOLBAR_TEXT_ONLY:
			self.toolbar.set_style(gtk.TOOLBAR_TEXT)
		else:
			assert False, 'BUG: Unkown toolbar style: %s' % style

		self.uistate['toolbar_style'] = style

	def set_toolbar_size(self, size):
		'''Set the toolbar style. Style can be either
		TOOLBAR_ICONS_LARGE, TOOLBAR_ICONS_SMALL or TOOLBAR_ICONS_TINY.
		'''
		assert size in ('large', 'small', 'tiny'), size
		self.actiongroup.get_action('set_toolbar_icons_'+size).activate()

	def do_set_toolbar_size(self, action):
		name = action.get_name()
		size = name[18:] # len('set_toolbar_icons_') == 18

		if size == TOOLBAR_ICONS_LARGE:
			self.toolbar.set_icon_size(gtk.ICON_SIZE_LARGE_TOOLBAR)
		elif size == TOOLBAR_ICONS_SMALL:
			self.toolbar.set_icon_size(gtk.ICON_SIZE_SMALL_TOOLBAR)
		elif size == TOOLBAR_ICONS_TINY:
			self.toolbar.set_icon_size(gtk.ICON_SIZE_MENU)
		else:
			assert False, 'BUG: Unkown toolbar size: %s' % size

		self.uistate['toolbar_size'] = size


	def do_open_notebook(self, ui, notebook):
		# delayed till here because all this needs real uistate to be in place
		# also pathbar needs history in place
		self.uistate = ui.uistate['MainWindow']

		self.uistate.setdefault('windowsize', (600, 450), self.uistate.is_coord)
		w, h = self.uistate['windowsize']
		self.set_default_size(w, h)

		self.uistate.setdefault('show_sidepane', True)
		self.uistate.setdefault('sidepane_pos', 200)
		self.toggle_sidepane(show=self.uistate['show_sidepane'])

		self.uistate.setdefault('show_toolbar', True)
		self.toggle_toolbar(show=self.uistate['show_toolbar'])
		if 'toolbar_style' in self.uistate:
			self.set_toolbar_style(self.uistate['toolbar_style'])
		# else trust system default
		if 'toolbar_size' in self.uistate:
			self.set_toolbar_size(self.uistate['toolbar_size'])
		# else trust system default

		self.uistate.setdefault('show_statusbar', True)
		self.toggle_statusbar(show=self.uistate['show_statusbar'])

		self.uistate.setdefault('pathbar_type', PATHBAR_RECENT)
		self.set_pathbar(self.uistate['pathbar_type'])

	def do_open_page(self, ui, page, record):
		'''Signal handler for open-page, updates the pageview'''
		self.pageview.set_page(page)

		self.statusbar.pop(0)
		self.statusbar.push(0, page.name)

		n = ui.notebook.index.n_list_links(page, zim.index.LINK_DIR_BACKWARD)
		label = self.statusbar_backlinks_button.label
		label.set_text_with_mnemonic('%i _Backlinks...' % n)
		if n == 0:
			self.statusbar_backlinks_button.set_sensitive(False)
		else:
			self.statusbar_backlinks_button.set_sensitive(True)

	def do_close_page(self, ui, page):
		w, h = self.get_size()
		self.uistate['windowsize'] = (w, h)
		self.uistate['sidepane_pos'] = self.hpane.get_position()

	def do_textview_toggle_overwrite(self, view):
		state = view.get_overwrite()
		if state: text = 'OVR'
		else: text = 'INS'
		self.statusbar_insert_label.set_text(text)


class BackLinksMenuButton(MenuButton):

	def __init__(self, ui, status_bar_style=False):
		MenuButton.__init__(self, 'X _Backlinks', gtk.Menu(), status_bar_style)
		self.ui = ui

	def popup_menu(self, event=None):
		# Create menu on the fly
		self.menu = gtk.Menu()
		index = self.ui.notebook.index
		links = list(index.list_links(self.ui.page, LINK_DIR_BACKWARD))
		if not links:
			return

		self.menu.add(gtk.TearoffMenuItem())
			# TODO: hook tearoff to trigger search dialog

		for link in links:
			item = gtk.MenuItem(link.source.name)
			item.connect_object('activate', self.ui.open_page, link.source)
			self.menu.add(item)

		MenuButton.popup_menu(self, event)


def get_window(ui):
	'''Returns a gtk.Window object or None. Used to find the parent window
	for dialogs.
	'''
	if isinstance(ui, gtk.Window):
		return ui
	elif hasattr(ui, 'mainwindow'):
		return ui.mainwindow
	else:
		return None


def format_title(title):
	'''Formats a window title (in fact just adds " - Zim" to the end).'''
	assert not title.lower().endswith(' zim')
	return '%s - Zim' % title


class ErrorDialog(gtk.MessageDialog):

	def __init__(self, ui, error):
		'''Constructor. 'ui' can either be the main application or some
		other dialog from which the error originates. 'error' is the error
		object.
		'''
		self.error = error
		gtk.MessageDialog.__init__(
			self, parent=get_window(ui),
			type=gtk.MESSAGE_ERROR, buttons=gtk.BUTTONS_CLOSE,
			message_format=unicode(self.error)
		)
		# TODO set_secondary_text with details from error ?

	def run(self):
		'''Runs the dialog and destroys it directly.'''
		logger.debug('Running ErrorDialog')
		logger.error(self.error)
		gtk.MessageDialog.run(self)
		self.destroy()



class QuestionDialog(gtk.MessageDialog):

	def __init__(self, ui, question):
		'''Constructor. 'ui' can either be the main application or some
		other dialog. Question is a message that can be answered by
		'yes' or 'no'. The question can also be a tuple containing a short
		question and a longer explanation, this is prefered for look&feel.
		'''
		if isinstance(question, tuple):
			question, text = question
		else:
			text = None
		self.question = question

		self.response = None
		gtk.MessageDialog.__init__(
			self, parent=get_window(ui),
			type=gtk.MESSAGE_QUESTION, buttons=gtk.BUTTONS_YES_NO,
			message_format=question
		)
		if text:
			self.format_secondary_text(text)

		self.connect('response', self.__class__.do_response)

	def do_response(self, id):
		self.response = id

	def run(self):
		'''Runs the dialog and destroys it directly.
		Returns True if the user clicked 'Yes', False otherwise.
		'''
		logger.debug('Runnine QuestionDialog')
		logger.debug('Q: %s', self.question)
		gtk.MessageDialog.run(self)
		self.destroy()
		answer = self.response == gtk.RESPONSE_YES
		logger.debug('A: %s', answer)
		return answer


class Dialog(gtk.Dialog):
	'''Wrapper around gtk.Dialog used for most zim dialogs.
	It adds a number of convenience routines to build dialogs.
	The default behavior is modified in such a way that dialogs are
	destroyed on response if the response handler returns True.
	'''

	def __init__(self, ui, title, buttons=gtk.BUTTONS_OK_CANCEL):
		'''Constructor. 'ui' can either be the main application or some
		other dialog from which this dialog is spwaned. 'title' is the dialog
		title.
		'''
		self.ui = ui
		self.inputs = {}
		gtk.Dialog.__init__(
			self, parent=get_window(self.ui),
			title=format_title(title),
			flags=gtk.DIALOG_NO_SEPARATOR,
		)
		self.set_border_width(10)
		self.vbox.set_spacing(5)

		if isinstance(ui, NotebookInterface):
			key = self.__class__.__name__
			self.uistate = ui.uistate[key]
			#~ print '>>', self.uistate
			self.uistate.setdefault('windowsize', (-1, -1), self.uistate.is_coord)
			w, h = self.uistate['windowsize']
			self.set_default_size(w, h)
		else:
			self.uistate = { # used in tests/debug
				'windowsize': (-1, -1)
			}

		self._no_ok_action = False
		if buttons is None or buttons == gtk.BUTTONS_NONE:
			self._no_ok_action = True
		elif buttons == gtk.BUTTONS_OK_CANCEL:
			self.add_button(gtk.STOCK_CANCEL, gtk.RESPONSE_CANCEL)
			self.add_button(gtk.STOCK_OK, gtk.RESPONSE_OK)
		elif buttons == gtk.BUTTONS_CLOSE:
			self.add_button(gtk.STOCK_CLOSE, gtk.RESPONSE_OK)
			self._no_ok_action = True
		else:
			assert False, 'TODO - parse different button types'

	def set_help(self, pagename):
		'''Set the name of the manual page with help for this dialog.
		Setting this will add a "help" button to the dialog.
		'''
		self.help_page = pagename
		button = gtk.Button(stock=gtk.STOCK_HELP)
		button.connect('clicked', lambda o: self.ui.show_help(self.help_page))
		self.action_area.add(button)
		self.action_area.set_child_secondary(button, True)

	def add_text(self, text):
		'''Adds a label in italics. Intended for informational text at the
		top of the dialog.
		'''
		label = gtk.Label()
		label.set_markup('<i>%s</i>' % text)
		self.vbox.add(label)

	def add_fields(self, fields, table=None, trigger_response=True):
		'''Add a number of fields to the dialog, convenience method to
		construct simple forms. The argument 'fields' should be a list of
		field definitions; each definition is a tupple of:

			* The field name
			* The field type (e.g. 'page')
			* The label to put in front of the input field
			* The initial value of the field

		If 'table' is specified the fields are added to that table, otherwise
		a new table is constructed and added to the dialog. Returns the table
		to allow building a form in multiple calls.

		If 'trigger_response' is True pressing <Enter> in the last Entry widget
		will call response_ok(). Set to False if more forms will follow in the
		same dialog.
		'''
		if table is None:
			table = gtk.Table()
			table.set_border_width(5)
			table.set_row_spacings(5)
			table.set_col_spacings(12)
			self.vbox.add(table)
		i = table.get_property('n-rows')

		for field in fields:
			name, type, label, value = field
			if type == 'bool':
				button = gtk.CheckButton(label=label)
				button.set_active(value or False)
				self.inputs[name] = button
				table.attach(button, 0,2, i,i+1)
			elif type == 'int':
				label = gtk.Label(label+':')
				label.set_alignment(0.0, 0.5)
				table.attach(label, 0,1, i,i+1, xoptions=gtk.FILL)
				button = gtk.SpinButton()
				v, min, max = value
				button.set_value(v)
				button.set_range(min, max)
				self.inputs[name] = button
				table.attach(button, 1,2, i,i+1)
			elif type in ('string', 'page', 'namespace', 'file', 'image'):
				label = gtk.Label(label+':')
				label.set_alignment(0.0, 0.5)
				table.attach(label, 0,1, i,i+1, xoptions=gtk.FILL)
				entry = gtk.Entry()
				if not value is None:
					entry.set_text(str(value))
				self.inputs[name] = entry
				table.attach(entry, 1,2, i,i+1)
				if type == 'page':
					entry.set_completion(self._get_page_completion())
				elif type == 'namespace':
					entry.set_completion(self._get_namespace_completion())
				elif type in ('file', 'image'):
					# FIXME use inline icon for newer versions of Gtk
					browse = gtk.Button('_Browse')
					browse.connect('clicked', self._select_file, (type, entry))
					table.attach(browse, 2,3, i,i+1, xoptions=gtk.FILL)
			else:
				assert False, 'BUG: unknown field type: %s' % type
			i += 1

		def focus_next(o, next):
			next.grab_focus()

		for i in range(len(fields)-1):
			name = fields[i][0]
			next = fields[i+1][0]
			self.inputs[name].connect('activate', focus_next, self.inputs[next])

		if trigger_response:
			last = fields[-1][0]
			self.inputs[last].connect('activate', lambda o: self.response_ok())

		return table

	def _select_file(self, button, data):
		'''Triggered by the 'browse' button for file entries'''
		type, entry = data
		dialog = SelectFileDialog(self.ui)
		if type == 'image':
			dialog.add_filter_images()
		file = dialog.run()
		if not file is None:
			entry.set_text(file.path)

	def _get_page_completion(self):
		print 'TODO page completion'
		return gtk.EntryCompletion()

	def _get_namespace_completion(self):
		print 'TODO namespace completion'
		return gtk.EntryCompletion()

	def get_field(self, name):
		'''Returns the value of a single field'''
		return self.get_fields()[name]

	def get_fields(self):
		'''Returns a dict with values of the fields.'''
		values = {}
		for name, widget in self.inputs.items():
			if isinstance(widget, gtk.Entry):
				values[name] = widget.get_text().strip()
			elif isinstance(widget, gtk.ToggleButton):
				values[name] = widget.get_active()
			elif isinstance(widget, gtk.SpinButton):
				values[name] = int(widget.get_value())
			else:
				assert False, 'BUG: unkown widget in inputs'
		return values

	def run(self):
		'''Calls show_all() followed by gtk.Dialog.run()'''
		self.show_all()
		gtk.Dialog.run(self)

	def show_all(self):
		'''Logs debug info and calls gtk.Dialog.show_all()'''
		logger.debug('Opening dialog "%s"', self.title[:-6])
		gtk.Dialog.show_all(self)

	def response_ok(self):
		'''Trigger the response signal with an 'Ok' response type.'''
		self.response(gtk.RESPONSE_OK)

	def do_response(self, id):
		'''Handler for the response signal, dispatches to do_response_ok()
		if response was positive and destroys the dialog if that function
		returns True. If response was negative just closes the dialog without
		further action.
		'''
		if id == gtk.RESPONSE_OK:
			logger.debug('Dialog response OK')
			close = self.do_response_ok()
		else:
			close = True

		w, h = self.get_size()
		self.uistate['windowsize'] = (w, h)

		if close:
			self.destroy()
			logger.debug('Closed dialog "%s"', self.title[:-6])

	def do_response_ok(self):
		'''Function to be overloaded in child classes. Called when the
		user clicks the 'Ok' button or the equivalent of such a button.
		'''
		if self._no_ok_action:
			return True
		else:
			raise NotImplementedError


# Need to register classes defining gobject signals
gobject.type_register(Dialog)


class FileDialog(Dialog):
	'''File chooser dialog, adds a filechooser widget to Dialog.'''

	def __init__(self, ui, title, action=gtk.FILE_CHOOSER_ACTION_OPEN, **opts):
		Dialog.__init__(self, ui, title, **opts)
		if self.uistate['windowsize'] == (-1, -1):
			self.uistate['windowsize'] = (500, 400)
			self.set_default_size(500, 400)
		self.filechooser = gtk.FileChooserWidget(action=action)
		self.filechooser.connect('file-activated', lambda o: self.response_ok())
		self.vbox.add(self.filechooser)
		# FIXME hook to expander to resize window

	def set_file(self, file):
		'''Wrapper for filechooser.set_filename()'''
		self.filechooser.set_file(file.path)

	def get_file(self):
		'''Wrapper for filechooser.get_filename().
		Returns a File object or None.
		'''
		path = self.filechooser.get_filename()
		if path is None: return None
		else: return zim.fs.File(path)

	def _add_filter_all(self):
		filter = gtk.FileFilter()
		filter.set_name('All Files')
		filter.add_pattern('*')
		self.filechooser.add_filter(filter)

	def add_filter(self, name, glob):
		'''Wrapper for filechooser.add_filter()
		using gtk.FileFilter.add_pattern(). Returns the filter object.
		'''
		if len(self.filechooser.list_filters()) == 0:
			self._add_filter_all()
		filter = gtk.FileFilter()
		filter.set_name(name)
		filter.add_pattern(glob)
		self.filechooser.add_filter(filter)
		self.filechooser.set_filter(filter)
		return filter

	def add_filter_images(self):
		'''Wrapper for filechooser.add_filter()
		using gtk.FileFilter.add_pixbuf_formats(). Returns the filter object.
		'''
		if len(self.filechooser.list_filters()) == 0:
			self._add_filter_all()
		filter = gtk.FileFilter()
		filter.set_name('Images')
		filter.add_pixbuf_formats()
		self.filechooser.add_filter(filter)
		self.filechooser.set_filter(filter)
		return filter


class SelectFileDialog(FileDialog):

	def __init__(self, ui, title='Select File'):
		FileDialog.__init__(self, ui, title)
		self.file = None

	def do_response_ok(self):
		self.file = self.get_file()
		return not self.file is None

	def run(self):
		FileDialog.run(self)
		return self.file


class OpenPageDialog(Dialog):
	'''Dialog to go to a specific page. Also known as the "Jump to" dialog.
	Prompts for a page name and navigate to that page on 'Ok'.
	'''

	def __init__(self, ui, namespace=None):
		Dialog.__init__(self, ui, 'Jump to')
		self.add_fields([('name', 'page', 'Jump to Page', None)])
		# TODO custom "jump to" button

	def do_response_ok(self):
		try:
			name = self.get_field('name')
			path = self.ui.notebook.resolve_path(name)
		except PageNameError, error:
			ErrorDialog(self, error).run()
			return False
		else:
			self.ui.open_page(path)
			return True


class NewPageDialog(Dialog):
	'''Dialog used to create a new page, functionally it is almost the same
	as the OpenPageDialog except that the page is saved directly in order
	to create it.
	'''

	def __init__(self, ui, namespace=None):
		Dialog.__init__(self, ui, 'New Page')
		self.add_text('Please note that linking to a non-existing page\nalso creates a new page automatically.')
		self.add_fields([('name', 'page', 'Page Name', None)])
		self.set_help(':Usage:Pages')

	def do_response_ok(self):
		try:
			name = self.get_field('name')
			path = self.ui.notebook.resolve_path(name)
		except PageNameError, error:
			ErrorDialog(self, error).run()
			return False
		else:
			page = self.ui.notebook.get_page(path)
			if page.hascontent or page.haschildren:
				ErrorDialog(self, 'Page exists').run()
				return False
			self.ui.open_page(page)
			self.ui.save_page()
			return True


class SaveCopyDialog(FileDialog):

	def __init__(self, ui):
		FileDialog.__init__(self, ui, 'Save Copy', gtk.FILE_CHOOSER_ACTION_SAVE)
		self.filechooser.set_current_name(self.ui.page.name + '.txt')
		# TODO also include headers
		# TODO add droplist with native formats to choose + hook filters
		# TODO change "Ok" button to "Save"

	def do_response_ok(self):
		file = self.get_file()
		if file is None: return False
		format = 'wiki'
		logger.info("Saving a copy at %s using format '%s'", path, format)
		lines = self.ui.page.dump(format)
		file.writelines(lines)
		return True


class ImportPageDialog(FileDialog):
	# TODO how to properly detect file types for other formats ?

	def __init__(self, ui):
		FileDialog.__init__(self, ui, 'Import Page')
		self.add_filter('Text Files', '*.txt')
		# TODO add input for namespace, format

	def do_response_ok(self):
		file = self.get_file()
		if file is None: return False

		basename = file.basename
		if basename.endswith('.txt'):
			basename = basename[:-4]

		path = self.ui.notebook.resolve_path(basename)
		page = self.ui.notebook.get_page(path)
		if page.hascontent:
			path = self.ui.notebook.index.get_unique_path(path)
			page = self.ui.notebook.get_page(path)
			assert not page.hascontent

		page.parse('wiki', file.readlines())
		self.ui.open_page(page)
		return True


class MovePageDialog(Dialog):

	def __init__(self, ui, path=None):
		Dialog.__init__(self, ui, 'Move Page')
		if path is None:
			self.path = self.ui.get_path_context()
		else:
			self.path = path
		assert self.path, 'Need a page here'

		self.vbox.add(gtk.Label('Move page "%s"' % self.path.name))
		self.add_fields([
			('parent', 'namespace', 'Namespace', self.path.namespace),
			('links', 'bool', 'Update links to this page', True),
		])

	def do_response_ok(self):
		parent = self.get_field('parent')
		links = self.get_field('links')
		try:
			newpath = self.ui.notebook.resolve_path(parent) + self.path.basename
			self.ui.notebook.move_page(self.path, newpath, update_links=links)
		except Exception, error:
			ErrorDialog(self, error).run()
			return False
		else:
			if self.path == self.ui.page:
				self.ui.open_page(newpath)
			return True

class RenamePageDialog(Dialog):

	def __init__(self, ui, path=None):
		Dialog.__init__(self, ui, 'Rename Page')
		if path is None:
			self.path = self.ui.get_path_context()
		else:
			self.path = path
		assert self.path, 'Need a page here'

		self.vbox.add(gtk.Label('Rename page "%s"' % self.path.name))
		self.add_fields([
			('name', 'string', 'Name', self.path.basename),
			('head', 'bool', 'Update the heading of this page', True),
			('links', 'bool', 'Update links to this page', True),
		])

	def do_response_ok(self):
		name = self.get_field('name')
		head = self.get_field('head')
		links = self.get_field('links')
		try:
			newpath = self.ui.notebook.rename_page(self.path,
				newbasename=name, update_heading=head, update_links=links)
		except Exception, error:
			ErrorDialog(self, error).run()
			return False
		else:
			if self.path == self.ui.page:
				self.ui.open_page(newpath)
			return True


class DeletePageDialog(Dialog):

	def __init__(self, ui, path=None):
		Dialog.__init__(self, ui, 'Delete Page')
		if path is None:
			self.path = self.ui.get_path_context()
		else:
			self.path = path
		assert self.path, 'Need a page here'

		hbox = gtk.HBox(spacing=12)
		self.vbox.add(hbox)
		img = gtk.image_new_from_stock(gtk.STOCK_DIALOG_WARNING, gtk.ICON_SIZE_DIALOG)
		hbox.add(img)
		label = gtk.Label()
		label.set_markup('<b>Delete page "%s"?</b>\n\nPage "%s" and all of it\'s sub-pages and attachments will be deleted' % (self.path.basename, self.path.name))
		hbox.add(label)

	def do_response_ok(self):
		try:
			self.ui.notebook.delete_page(self.path)
		except Exception, error:
			ErrorDialog(self, error).run()
			return False
		else:
			if self.path == self.ui.page:
				self.ui.open_page_back() \
				or self.ui.open_page_parent \
				or self.ui.open_page_home
			return True


class AttachFileDialog(FileDialog):

	def __init__(self, ui, path=None):
		FileDialog.__init__(self, ui, 'Attach File')
		if path is None:
			self.path = self.ui.get_path_context()
		else:
			self.path = path
		assert self.path, 'Need a page here'

		self.dir = self.ui.notebook.get_attachments_dir(self.path)
		if self.dir is None:
			ErrorDialog('Page "%s" does not have a folder for attachments' % self.path)
			raise Exception, 'Page "%s" does not have a folder for attachments' % self.path

	def do_response_ok(self):
		file = self.get_file()
		if file is None:
			return False
		else:
			file.copyto(self.dir)
			file = self.dir.file(file.basename)
			mimetype = file.get_mimetype()
			pageview = self.ui.mainwindow.pageview
			if mimetype.media == 'image':
				try:
					pageview.insert_image(file, interactive=False)
				except:
					logger.exception('Could not insert image')
					pageview.insert_links([file]) # image type not supported?
			else:
				pageview.insert_links([file])
			return True


class ProgressBarDialog(gtk.Dialog):
	'''Dialog to display a progress bar. Behaves more like a MessageDialog than
	like a normal Dialog. These dialogs are only supposed to run modal, but are
	not called with run() as there is typically a background action giving them
	callbacks. They _always_ should implement a cancel action to break the
        background process, either be overloadig this class, or by checking the
	return value of pulse().

	TODO: also support percentage mode
	'''

	def __init__(self, ui, text):
		self.ui = ui
		self.cancelled = False
		gtk.Dialog.__init__(
			# no title - see HIG about message dialogs
			self, parent=get_window(self.ui),
			title='',
			flags=gtk.DIALOG_NO_SEPARATOR | gtk.DIALOG_MODAL,
			buttons=(gtk.STOCK_CANCEL, gtk.RESPONSE_CANCEL)
		)
		self.set_border_width(10)
		self.vbox.set_spacing(5)
		self.set_default_size(300, 0)

		label = gtk.Label()
		label.set_markup('<b>'+text+'</b>')
		label.set_alignment(0.0, 0.5)
		self.vbox.pack_start(label, False)

		self.progressbar = gtk.ProgressBar()
		self.vbox.pack_start(self.progressbar, False)

		self.msg_label = gtk.Label()
		self.msg_label.set_alignment(0.0, 0.5)
		self.msg_label.set_ellipsize(pango.ELLIPSIZE_START)
		self.vbox.pack_start(self.msg_label, False)

	def pulse(self, msg=None):
		'''Sets an optional message and moves forward the progress bar. Will also
		handle all pending Gtk events, so interface keeps responsive during a background
		job. This method returns True untill the 'Cancel' button has been pressed, this
		boolean could be used to decide if the ackground job should continue or not.
		'''
		self.progressbar.pulse()
		if not msg is None:
			self.msg_label.set_markup('<i>'+msg+'</i>')

		while gtk.events_pending():
			gtk.main_iteration(block=False)

		return not self.cancelled

	def show_all(self):
		'''Logs debug info and calls gtk.Dialog.show_all()'''
		logger.debug('Opening ProgressBarDialog')
		gtk.Dialog.show_all(self)

	def do_response(self, id):
		'''Handles the response signal and calls the 'cancel' callback.'''
		logger.debug('ProgressBarDialog get response %s', id)
		self.cancelled = True

	#def do_destroy(self):
	#	logger.debug('Closed ProgressBarDialog')


# Need to register classes defining gobject signals
gobject.type_register(ProgressBarDialog)<|MERGE_RESOLUTION|>--- conflicted
+++ resolved
@@ -395,17 +395,11 @@
 		# Start a lightweight background check of the index
 		self.notebook.index.update(background=True, checkcontents=False)
 
-<<<<<<< HEAD
-=======
-		# TODO load history and set intial page
-		self.open_page_home()
-
 	def on_notebook_properties_changed(self, notebook):
 		has_doc_root = not notebook.get_document_root() is None
 		action = self.actiongroup.get_action('open_document_root')
 		action.set_sensitive(has_doc_root)
 
->>>>>>> fa287e09
 	def open_page(self, path=None):
 		'''Emit the open-page signal. The argument 'path' can either be a Page
 		or a Path object. If 'page' is None a dialog is shown
