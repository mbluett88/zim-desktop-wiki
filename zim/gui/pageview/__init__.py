--- conflicted
+++ resolved
@@ -67,94 +67,6 @@
 MAX_PAGES_UNDO_STACK = 10 #: Keep this many pages in a queue to keep ref and thus undostack alive
 
 
-<<<<<<< HEAD
-=======
-class LineSeparator(InsertedObjectWidget):
-	'''Class to create a separation line.'''
-
-	def __init__(self):
-		InsertedObjectWidget.__init__(self)
-		widget = Gtk.Box()
-		widget.get_style_context().add_class(Gtk.STYLE_CLASS_BACKGROUND)
-		widget.set_size_request(-1, 3)
-		self.add(widget)
-
-
-def is_line(line):
-	'''Function used for line autoformatting.'''
-	length = len(line)
-	return (line == '-' * length) and (length >= 3)
-
-
-STOCK_CHECKED_BOX = 'zim-checked-box'
-STOCK_UNCHECKED_BOX = 'zim-unchecked-box'
-STOCK_XCHECKED_BOX = 'zim-xchecked-box'
-STOCK_MIGRATED_BOX = 'zim-migrated-box'
-STOCK_TRANSMIGRATED_BOX = 'zim-transmigrated-box'
-
-bullet_types = {
-	CHECKED_BOX: STOCK_CHECKED_BOX,
-	UNCHECKED_BOX: STOCK_UNCHECKED_BOX,
-	XCHECKED_BOX: STOCK_XCHECKED_BOX,
-	MIGRATED_BOX: STOCK_MIGRATED_BOX,
-	TRANSMIGRATED_BOX: STOCK_TRANSMIGRATED_BOX,
-}
-
-# reverse dict
-bullets = {}
-for bullet in bullet_types:
-	bullets[bullet_types[bullet]] = bullet
-
-autoformat_bullets = {
-	'*': BULLET,
-	'[]': UNCHECKED_BOX,
-	'[ ]': UNCHECKED_BOX,
-	'[*]': CHECKED_BOX,
-	'[x]': XCHECKED_BOX,
-	'[>]': MIGRATED_BOX,
-	'[<]': TRANSMIGRATED_BOX,
-	'()': UNCHECKED_BOX,
-	'( )': UNCHECKED_BOX,
-	'(*)': CHECKED_BOX,
-	'(x)': XCHECKED_BOX,
-	'(>)': MIGRATED_BOX,
-	'(<)': TRANSMIGRATED_BOX,
-}
-
-BULLETS = (BULLET, UNCHECKED_BOX, CHECKED_BOX, XCHECKED_BOX, MIGRATED_BOX, TRANSMIGRATED_BOX)
-CHECKBOXES = (UNCHECKED_BOX, CHECKED_BOX, XCHECKED_BOX, MIGRATED_BOX, TRANSMIGRATED_BOX)
-
-NUMBER_BULLET = '#.' # Special case for autonumbering
-is_numbered_bullet_re = re.compile(r'^(\d+|\w|#)\.$')
-	#: This regular expression is used to test whether a bullet belongs to a numbered list or not
-
-# Check the (undocumented) list of constants in Gtk.keysyms to see all names
-KEYVALS_HOME = list(map(Gdk.keyval_from_name, ('Home', 'KP_Home')))
-KEYVALS_ENTER = list(map(Gdk.keyval_from_name, ('Return', 'KP_Enter', 'ISO_Enter')))
-KEYVALS_BACKSPACE = list(map(Gdk.keyval_from_name, ('BackSpace',)))
-KEYVALS_TAB = list(map(Gdk.keyval_from_name, ('Tab', 'KP_Tab')))
-KEYVALS_LEFT_TAB = list(map(Gdk.keyval_from_name, ('ISO_Left_Tab',)))
-
-# ~ CHARS_END_OF_WORD = (' ', ')', '>', '.', '!', '?')
-CHARS_END_OF_WORD = ('\t', ' ', ')', '>', ';')
-KEYVALS_END_OF_WORD = list(map(
-	Gdk.unicode_to_keyval, list(map(ord, CHARS_END_OF_WORD)))) + KEYVALS_TAB
-
-KEYVALS_ASTERISK = (
-	Gdk.unicode_to_keyval(ord('*')), Gdk.keyval_from_name('KP_Multiply'))
-KEYVALS_SLASH = (
-	Gdk.unicode_to_keyval(ord('/')), Gdk.keyval_from_name('KP_Divide'))
-KEYVALS_GT = (Gdk.unicode_to_keyval(ord('>')),)
-KEYVALS_SPACE = (Gdk.unicode_to_keyval(ord(' ')),)
-
-KEYVAL_ESC = Gdk.keyval_from_name('Escape')
-KEYVAL_POUND = Gdk.unicode_to_keyval(ord('#'))
-
-# States that influence keybindings - we use this to explicitly
-# exclude other states. E.g. MOD2_MASK seems to be set when either
-# numlock or fn keys are active, resulting in keybindings failing
-KEYSTATES = Gdk.ModifierType.CONTROL_MASK | Gdk.ModifierType.META_MASK | Gdk.ModifierType.SHIFT_MASK | Gdk.ModifierType.MOD1_MASK
->>>>>>> 966fbd9e
 
 MENU_ACTIONS = (
 	# name, stock id, label
@@ -523,7 +435,7 @@
 
 	@staticmethod
 	def _action_name(key):
-		return 'insert_' + re.sub('\W', '_', key)
+		return 'insert_' + re.sub(r'\W', '_', key)
 
 	def on_changed(self, o):
 		insertedobjects = PluginManager.insertedobjects
@@ -1451,3142 +1363,6 @@
 			if label.lower() == default:
 				continue # Covered by default Copy action
 
-<<<<<<< HEAD
-=======
-		  * item a
-		  * item b
-
-		then "item b" can indent and become a child of "item a".
-		However after indenting once::
-
-		  * item a
-		      * item b
-
-		now "item b" can not be indented further because it is already
-		one level below "item a".
-
-		@param row: the row id
-		@returns: C{True} when indenting is possible
-		'''
-		if row == 0:
-			return True
-		else:
-			parents = self._parents(row)
-			if row - 1 in parents:
-				return False # we are first child
-			else:
-				return True
-
-	def can_unindent(self, row):
-		'''Check if a specific item in the list has indenting which
-		can be reduced
-
-		@param row: the row id
-		@returns: C{True} when the item has indenting
-		'''
-		return self[row][self.INDENT_COL] > 0
-
-	def indent(self, row):
-		'''Indent a list item and all it's children
-
-		For example, when indenting "item b" in this list::
-
-		  * item a
-		  * item b
-		      * item C
-
-		it will result in::
-
-		  * item a
-		      * item b
-		          * item C
-
-		@param row: the row id
-		@returns: C{True} if successfulll
-		'''
-		if not self.can_indent(row):
-			return False
-		with self.buffer.user_action:
-			self._indent(row, 1)
-		return True
-
-	def unindent(self, row):
-		'''Un-indent a list item and it's children
-
-		@param row: the row id
-		@returns: C{True} if successfulll
-		'''
-		if not self.can_unindent(row):
-			return False
-		with self.buffer.user_action:
-			self._indent(row, -1)
-		return True
-
-	def _indent(self, row, step):
-		line, level, bullet = self[row]
-		self._indent_row(row, step)
-
-		if row == 0:
-			# Indent the whole list
-			for i in range(1, len(self)):
-				if self[i][self.INDENT_COL] >= level:
-					# double check implicit assumption that first item is at lowest level
-					self._indent_row(i, step)
-				else:
-					break
-		else:
-			# Indent children
-			for i in range(row + 1, len(self)):
-				if self[i][self.INDENT_COL] > level:
-					self._indent_row(i, step)
-				else:
-					break
-
-			# Renumber - *after* children have been updated as well
-			# Do not restrict to number bullets - we might be moving
-			# a normal bullet into a numbered sub list
-			# TODO - pull logic of renumber_list_after_indent here and use just renumber_list
-			self.buffer.renumber_list_after_indent(line, level)
-
-	def _indent_row(self, row, step):
-		#~ print("(UN)INDENT", row, step)
-		line, level, bullet = self[row]
-		newlevel = level + step
-		if self.buffer.set_indent(line, newlevel):
-			self.buffer.update_editmode() # also updates indent tag
-			self[row] = (line, newlevel, bullet)
-
-	def set_bullet(self, row, bullet):
-		'''Set the bullet type for a specific item and update parents
-		and children accordingly
-
-		Used to (un-)check the checkboxes and synchronize child
-		nodes and parent nodes. When a box is checked, any open child
-		nodes are checked. Also when this is the last checkbox on the
-		given level to be checked, the parent box can be checked as
-		well. When a box is un-checked, also the parent checkbox is
-		un-checked. Both updating of children and parents is recursive.
-
-		@param row: the row id
-		@param bullet: the bullet type, which can be one of::
-			BULLET
-			CHECKED_BOX
-			UNCHECKED_BOX
-			XCHECKED_BOX
-			MIGRATED_BOX
-			TRANSMIGRATED_BOX
-		'''
-		assert bullet in BULLETS
-		with self.buffer.user_action:
-			self._change_bullet_type(row, bullet)
-			if bullet == BULLET:
-				pass
-			elif bullet == UNCHECKED_BOX:
-				self._checkbox_unchecked(row)
-			else: # CHECKED_BOX, XCHECKED_BOX, MIGRATED_BOX, TRANSMIGRATED_BOX
-				self._checkbox_checked(row, bullet)
-
-	def _checkbox_unchecked(self, row):
-		# When a row is unchecked, it's children are untouched but
-		# all parents will be unchecked as well
-		for parent in self._parents(row):
-			if self[parent][self.BULLET_COL] not in CHECKBOXES:
-				continue # ignore non-checkbox bullet
-
-			self._change_bullet_type(parent, UNCHECKED_BOX)
-
-	def _checkbox_checked(self, row, state):
-		# If a row is checked, all un-checked children are updated as
-		# well. For parent nodes we first check consistency of all
-		# children before we check them.
-
-		# First synchronize down
-		level = self[row][self.INDENT_COL]
-		for i in range(row + 1, len(self)):
-			if self[i][self.INDENT_COL] > level:
-				if self[i][self.BULLET_COL] == UNCHECKED_BOX:
-					self._change_bullet_type(i, state)
-				else:
-					# ignore non-checkbox bullet
-					# ignore xchecked items etc.
-					pass
-			else:
-				break
-
-		# Then go up, checking direct children for each parent
-		# if children are inconsistent, do not change the parent
-		# and break off updating parents. Do overwrite parents that
-		# are already checked with a different type.
-		for parent in self._parents(row):
-			if self[parent][self.BULLET_COL] not in CHECKBOXES:
-				continue # ignore non-checkbox bullet
-
-			consistent = True
-			level = self[parent][self.INDENT_COL]
-			for i in range(parent + 1, len(self)):
-				if self[i][self.INDENT_COL] <= level:
-					break
-				elif self[i][self.INDENT_COL] == level + 1 \
-				and self[i][self.BULLET_COL] in CHECKBOXES \
-				and self[i][self.BULLET_COL] != state:
-					consistent = False
-					break
-
-			if consistent:
-				self._change_bullet_type(parent, state)
-			else:
-				break
-
-	def _change_bullet_type(self, row, bullet):
-		line, indent, _ = self[row]
-		self.buffer.set_bullet(line, bullet)
-		self[row] = (line, indent, bullet)
-
-	def _parents(self, row):
-		# Collect row ids of parent nodes
-		parents = []
-		level = self[row][self.INDENT_COL]
-		for i in range(row, -1, -1):
-			if self[i][self.INDENT_COL] < level:
-				parents.append(i)
-				level = self[i][self.INDENT_COL]
-		return parents
-
-
-FIND_CASE_SENSITIVE = 1 #: Constant to find case sensitive
-FIND_WHOLE_WORD = 2 #: Constant to find whole words only
-FIND_REGEX = 4 #: Constant to find based on regexes
-
-class TextFinder(object):
-	'''This class handles finding text in the L{TextBuffer}
-
-	Typically you should get an instance of this class from the
-	L{TextBuffer.finder} attribute.
-	'''
-
-	def __init__(self, textbuffer):
-		'''constructor
-
-		@param textbuffer: a L{TextBuffer} object
-		'''
-		self.buffer = textbuffer
-		self._signals = ()
-		self.regex = None
-		self.string = None
-		self.flags = 0
-		self.highlight = False
-
-		self.highlight_tag = self.buffer.create_tag(
-			None, **self.buffer.tag_styles['find-highlight'])
-		self.match_tag = self.buffer.create_tag(
-			None, **self.buffer.tag_styles['find-match'])
-
-	def get_state(self):
-		'''Get the query and any options. Used to copy the current state
-		of find, can be restored later using L{set_state()}.
-
-		@returns: a 3-tuple of the search string, the option flags, and
-		the highlight state
-		'''
-		return self.string, self.flags, self.highlight
-
-	def set_state(self, string, flags, highlight):
-		'''Set the query and any options. Can be used to restore the
-		state of a find action without triggering a find immediatly.
-
-		@param string: the text (or regex) to find
-		@param flags: a combination of C{FIND_CASE_SENSITIVE},
-		C{FIND_WHOLE_WORD} & C{FIND_REGEX}
-		@param highlight: highlight state C{True} or C{False}
-		'''
-		if not string is None:
-			self._parse_query(string, flags)
-			self.set_highlight(highlight)
-
-	def find(self, string, flags=0):
-		'''Find and select the next occurrence of a given string
-
-		@param string: the text (or regex) to find
-		@param flags: options, a combination of:
-			- C{FIND_CASE_SENSITIVE}: check case of matches
-			- C{FIND_WHOLE_WORD}: only match whole words
-			- C{FIND_REGEX}: input is a regular expression
-		@returns: C{True} if a match was found
-		'''
-		self._parse_query(string, flags)
-		#~ print('!! FIND "%s" (%s, %s)' % (self.regex.pattern, string, flags))
-
-		if self.highlight:
-			self._update_highlight()
-
-		iter = self.buffer.get_insert_iter()
-		return self._find_next(iter)
-
-	def _parse_query(self, string, flags):
-		assert isinstance(string, str)
-		self.string = string
-		self.flags = flags
-
-		if not flags & FIND_REGEX:
-			string = re.escape(string)
-
-		if flags & FIND_WHOLE_WORD:
-			string = '\\b' + string + '\\b'
-
-		if flags & FIND_CASE_SENSITIVE:
-			self.regex = re.compile(string, re.U)
-		else:
-			self.regex = re.compile(string, re.U | re.I)
-
-	def find_next(self):
-		'''Skip to the next match and select it
-
-		@returns: C{True} if a match was found
-		'''
-		iter = self.buffer.get_insert_iter()
-		iter.forward_char() # Skip current position
-		return self._find_next(iter)
-
-	def _find_next(self, iter):
-		# Common functionality between find() and find_next()
-		# Looking for a match starting at iter
-		if self.regex is None:
-			self.unset_match()
-			return False
-
-		line = iter.get_line()
-		lastline = self.buffer.get_end_iter().get_line()
-		for start, end, _ in self._check_range(line, lastline, 1):
-			if start.compare(iter) == -1:
-				continue
-			else:
-				self.set_match(start, end)
-				return True
-
-		for start, end, _ in self._check_range(0, line, 1):
-			self.set_match(start, end)
-			return True
-
-		self.unset_match()
-		return False
-
-	def find_previous(self):
-		'''Go back to the previous match and select it
-
-		@returns: C{True} if a match was found
-		'''
-		if self.regex is None:
-			self.unset_match()
-			return False
-
-		iter = self.buffer.get_insert_iter()
-		line = iter.get_line()
-		lastline = self.buffer.get_end_iter().get_line()
-		for start, end, _ in self._check_range(line, 0, -1):
-			if start.compare(iter) != -1:
-				continue
-			else:
-				self.set_match(start, end)
-				return True
-		for start, end, _ in self._check_range(lastline, line, -1):
-			self.set_match(start, end)
-			return True
-
-		self.unset_match()
-		return False
-
-	def set_match(self, start, end):
-		self._remove_tag()
-
-		self.buffer.apply_tag(self.match_tag, start, end)
-		self.buffer.select_range(start, end)
-
-		self._signals = tuple(
-			self.buffer.connect(s, self._remove_tag)
-				for s in ('mark-set', 'changed'))
-
-	def unset_match(self):
-		self._remove_tag()
-		self.buffer.unset_selection()
-
-	def _remove_tag(self, *a):
-		if len(a) > 2 and isinstance(a[2], Gtk.TextMark) \
-		and a[2] is not self.buffer.get_insert():
-			# mark-set signal, but not for cursor
-			return
-
-		for id in self._signals:
-			self.buffer.disconnect(id)
-		self._signals = ()
-		self.buffer.remove_tag(self.match_tag, *self.buffer.get_bounds())
-
-	def select_match(self):
-		# Select last match
-		bounds = self.match_bounds
-		if not None in bounds:
-			self.buffer.select_range(*bounds)
-
-	def set_highlight(self, highlight):
-		'''Toggle highlighting of matches in the L{TextBuffer}
-
-		@param highlight: C{True} to enable highlighting, C{False} to
-		disable
-		'''
-		self.highlight = highlight
-		self._update_highlight()
-		# TODO we could connect to buffer signals to update highlighting
-		# when the buffer is modified.
-
-	def _update_highlight(self, line=None):
-		# Clear highlighting
-		tag = self.highlight_tag
-		if line is not None:
-			start = self.buffer.get_iter_at_line(line)
-			end = start.copy()
-			if not start.ends_line():
-				end.forward_to_line_end()
-			firstline, lastline = line, line
-		else:
-			start, end = self.buffer.get_bounds()
-			firstline, lastline = 0, end.get_line()
-
-		self.buffer.remove_tag(tag, start, end)
-
-		# Set highlighting
-		if self.highlight:
-			for start, end, _ in self._check_range(firstline, lastline, 1):
-				self.buffer.apply_tag(tag, start, end)
-
-	def _check_range(self, firstline, lastline, step):
-		# Generator for matches in a line. Arguments are start and
-		# end line numbers and a step size (1 or -1). If the step is
-		# negative results are yielded in reversed order. Yields pair
-		# of TextIter's for begin and end of the match as well as the
-		# match object.
-		assert self.regex
-		for line in range(firstline, lastline + step, step):
-			start = self.buffer.get_iter_at_line(line)
-			if start.ends_line():
-				continue
-
-			end = start.copy()
-			end.forward_to_line_end()
-			text = start.get_slice(end)
-			matches = self.regex.finditer(text)
-			if step == -1:
-				matches = list(matches)
-				matches.reverse()
-			for match in matches:
-				startiter = self.buffer.get_iter_at_line_offset(
-					line, match.start())
-				enditer = self.buffer.get_iter_at_line_offset(
-					line, match.end())
-				yield startiter, enditer, match
-
-	def replace(self, string):
-		'''Replace current match
-
-		@param string: the replacement string
-
-		In case of a regex find and replace the string will be expanded
-		with terms from the regex.
-
-		@returns: C{True} is successful
-		'''
-		iter = self.buffer.get_insert_iter()
-		if not self._find_next(iter):
-			return False
-
-		iter = self.buffer.get_insert_iter()
-		line = iter.get_line()
-		for start, end, match in self._check_range(line, line, 1):
-			if start.equal(iter):
-				if self.flags & FIND_REGEX:
-					string = match.expand(string)
-
-				offset = start.get_offset()
-
-				with self.buffer.user_action:
-					self.buffer.select_range(start, end) # ensure editmode logic is used
-					self.buffer.delete(start, end)
-					self.buffer.insert_at_cursor(string)
-
-				start = self.buffer.get_iter_at_offset(offset)
-				end = self.buffer.get_iter_at_offset(offset + len(string))
-				self.buffer.select_range(start, end)
-
-				self._update_highlight(line)
-				return True
-		else:
-			return False
-
-
-	def replace_all(self, string):
-		'''Replace all matched
-
-		Like L{replace()} but replaces all matches in the buffer
-
-		@param string: the replacement string
-		@returns: C{True} is successful
-		'''
-		# Avoid looping when replace value matches query
-
-		matches = []
-		orig = string
-		lastline = self.buffer.get_end_iter().get_line()
-		for start, end, match in self._check_range(0, lastline, 1):
-			if self.flags & FIND_REGEX:
-				string = match.expand(orig)
-			matches.append((start.get_offset(), end.get_offset(), string))
-
-		matches.reverse() # work our way back top keep offsets valid
-
-		with self.buffer.user_action:
-			for startoff, endoff, string in matches:
-				start = self.buffer.get_iter_at_offset(startoff)
-				end = self.buffer.get_iter_at_offset(endoff)
-				if start.get_child_anchor() is not None:
-					self._replace_in_widget(start, self.regex, string, True)
-				else:
-					self.buffer.delete(start, end)
-					start = self.buffer.get_iter_at_offset(startoff)
-					self.buffer.insert(start, string)
-
-		self._update_highlight()
-
-
-CURSOR_TEXT = Gdk.Cursor.new_from_name(Gdk.Display.get_default(), 'text')
-CURSOR_LINK = Gdk.Cursor.new_from_name(Gdk.Display.get_default(), 'pointer')
-CURSOR_WIDGET = Gdk.Cursor.new_from_name(Gdk.Display.get_default(), 'default')
-
-
-class TextView(Gtk.TextView):
-	'''Widget to display a L{TextBuffer} with page content. Implements
-	zim specific behavior like additional key bindings, on-mouse-over
-	signals for links, and the custom popup menu.
-
-	@ivar preferences: dict with preferences
-
-	@signal: C{link-clicked (link)}: Emitted when the user clicks a link
-	@signal: C{link-enter (link)}: Emitted when the mouse pointer enters a link
-	@signal: C{link-leave (link)}: Emitted when the mouse pointer leaves a link
-	@signal: C{end-of-word (start, end, word, char, editmode)}:
-	Emitted when the user typed a character like space that ends a word
-
-	  - C{start}: a C{Gtk.TextIter} for the start of the word
-	  - C{end}: a C{Gtk.TextIter} for the end of the word
-	  - C{word}: the word as string
-	  - C{char}: the character that caused the signal (a space, tab, etc.)
-	  - C{editmode}: a list of constants for the formatting being in effect,
-	    e.g. C{VERBATIM}
-
-	Plugins that want to add auto-formatting logic can connect to this
-	signal. If the handler matches the word it should stop the signal
-	with C{stop_emission()} to prevent other hooks from formatting the
-	same word.
-
-	@signal: C{end-of-line (end)}: Emitted when the user typed a newline
-	'''
-
-	# define signals we want to use - (closure type, return type and arg types)
-	__gsignals__ = {
-		# New signals
-		'link-clicked': (GObject.SignalFlags.RUN_LAST, None, (object,)),
-		'link-enter': (GObject.SignalFlags.RUN_LAST, None, (object,)),
-		'link-leave': (GObject.SignalFlags.RUN_LAST, None, (object,)),
-		'end-of-word': (GObject.SignalFlags.RUN_LAST, None, (object, object, object, object, object)),
-		'end-of-line': (GObject.SignalFlags.RUN_LAST, None, (object,)),
-	}
-
-	def __init__(self, preferences):
-		'''Constructor
-
-		@param preferences: dict with preferences
-
-		@todo: make sure code sets proper defaults for preferences
-		& document preferences used
-		'''
-		GObject.GObject.__init__(self)
-		self.set_buffer(TextBuffer(None, None))
-		self.set_name('zim-pageview')
-		self.set_size_request(24, 24)
-		self._cursor = CURSOR_TEXT
-		self._cursor_link = None
-		self._object_widgets = weakref.WeakSet()
-		self.set_left_margin(10)
-		self.set_right_margin(5)
-		self.set_wrap_mode(Gtk.WrapMode.WORD)
-		self.preferences = preferences
-
-		self._object_wrap_width = -1
-		self.connect_after('size-allocate', self.__class__.on_size_allocate)
-		self.connect_after('motion-notify-event', self.__class__.on_motion_notify_event)
-
-		# Tooltips for images
-		self.props.has_tooltip = True
-		self.connect("query-tooltip", self.on_query_tooltip)
-
-	def set_buffer(self, buffer):
-		# Clear old widgets
-		for child in self.get_children():
-			if isinstance(child, InsertedObjectWidget):
-				self._object_widgets.remove(child)
-				self.remove(child)
-
-		# Set new buffer
-		Gtk.TextView.set_buffer(self, buffer)
-
-		# Connect new widgets
-		for anchor in buffer.list_objectanchors():
-			self.on_insert_object(buffer, anchor)
-
-		buffer.connect('insert-objectanchor', self.on_insert_object)
-
-	def on_insert_object(self, buffer, anchor):
-		# Connect widget for this view to object
-		widget = anchor.create_widget()
-		assert isinstance(widget, InsertedObjectWidget)
-
-		def on_release_cursor(widget, position, anchor):
-			myiter = buffer.get_iter_at_child_anchor(anchor)
-			if position == POSITION_END:
-				myiter.forward_char()
-			buffer.place_cursor(myiter)
-			self.grab_focus()
-
-		widget.connect('release-cursor', on_release_cursor, anchor)
-
-		def widget_connect(signal):
-			widget.connect(signal, lambda o, *a: self.emit(signal, *a))
-
-		for signal in ('link-clicked', 'link-enter', 'link-leave'):
-			widget_connect(signal)
-
-		widget.set_textview_wrap_width(self._object_wrap_width)
-			# TODO - compute indenting
-
-		self.add_child_at_anchor(widget, anchor)
-		self._object_widgets.add(widget)
-		widget.show_all()
-
-	def on_size_allocate(self, *a):
-		# Update size request for widgets
-		wrap_width = self._get_object_wrap_width()
-		if wrap_width != self._object_wrap_width:
-			for widget in self._object_widgets:
-				widget.set_textview_wrap_width(wrap_width)
-					# TODO - compute indenting
-			self._object_wrap_width = wrap_width
-
-	def _get_object_wrap_width(self):
-		text_window = self.get_window(Gtk.TextWindowType.TEXT)
-		if text_window:
-			width = text_window.get_geometry()[2]
-			hmargin = self.get_left_margin() + self.get_right_margin() + 5
-				# the +5 is arbitrary, but without it we show a scrollbar anyway ..
-			return width - hmargin
-		else:
-			return -1
-
-	def do_copy_clipboard(self, format=None):
-		# Overriden to force usage of our Textbuffer.copy_clipboard
-		# over Gtk.TextBuffer.copy_clipboard
-		format = format or self.preferences['copy_format']
-		format = zim.formats.canonical_name(format)
-		self.get_buffer().copy_clipboard(Clipboard, format)
-
-	def do_cut_clipboard(self):
-		# Overriden to force usage of our Textbuffer.cut_clipboard
-		# over Gtk.TextBuffer.cut_clipboard
-		self.get_buffer().cut_clipboard(Clipboard, self.get_editable())
-		self.scroll_mark_onscreen(self.get_buffer().get_insert())
-
-	def do_paste_clipboard(self, format=None):
-		# Overriden to force usage of our Textbuffer.paste_clipboard
-		# over Gtk.TextBuffer.paste_clipboard
-		self.get_buffer().paste_clipboard(Clipboard, None, self.get_editable(), text_format=format)
-		self.scroll_mark_onscreen(self.get_buffer().get_insert())
-
-	#~ def do_drag_motion(self, context, *a):
-		#~ # Method that echos drag data types - only enable for debugging
-		#~ print context.targets
-
-	def on_motion_notify_event(self, event):
-		# Update the cursor type when the mouse moves
-		x, y = event.get_coords()
-		x, y = int(x), int(y) # avoid some strange DeprecationWarning
-		coords = self.window_to_buffer_coords(Gtk.TextWindowType.WIDGET, x, y)
-		self.update_cursor(coords)
-
-	def do_visibility_notify_event(self, event):
-		# Update the cursor type when the window visibility changed
-		self.update_cursor()
-		return False # continue emit
-
-	def do_move_cursor(self, step_size, count, extend_selection):
-		# Overloaded signal handler for cursor movements which will
-		# move cursor into any object that accept a cursor focus
-
-		if step_size in (Gtk.MovementStep.LOGICAL_POSITIONS, Gtk.MovementStep.VISUAL_POSITIONS) \
-		and count in (1, -1) and not extend_selection:
-			# logic below only supports 1 char forward or 1 char backward movements
-
-			buffer = self.get_buffer()
-			iter = buffer.get_iter_at_mark(buffer.get_insert())
-			if count == -1:
-				iter.backward_char()
-				position = POSITION_END # enter end of object
-			else:
-				position = POSITION_BEGIN
-
-			anchor = iter.get_child_anchor()
-			if iter.get_child_anchor():
-				widgets = anchor.get_widgets()
-				assert len(widgets) == 1, 'TODO: support multiple views of same buffer'
-				widget = widgets[0]
-				if widget.has_cursor():
-					widget.grab_cursor(position)
-					return None
-
-		return Gtk.TextView.do_move_cursor(self, step_size, count, extend_selection)
-
-	def do_button_press_event(self, event):
-		# Handle middle click for pasting and right click for context menu
-		# Needed to override these because implementation details of
-		# gtktextview.c do not use proper signals for these actions.
-		#
-		# Note that clicking links is in button-release to avoid
-		# conflict with making selections
-		buffer = self.get_buffer()
-
-		if event.type == Gdk.EventType.BUTTON_PRESS:
-			iter, coords = self._get_pointer_location()
-			if event.button == 2 and iter and not buffer.get_has_selection():
-				buffer.paste_clipboard(SelectionClipboard, iter, self.get_editable())
-				return False
-			elif Gdk.Event.triggers_context_menu(event):
-				self._set_popup_menu_mark(iter) # allow iter to be None
-
-		return Gtk.TextView.do_button_press_event(self, event)
-
-	def do_button_release_event(self, event):
-		# Handle clicking a link or checkbox
-		cont = Gtk.TextView.do_button_release_event(self, event)
-		if not self.get_buffer().get_has_selection():
-			if self.get_editable():
-				if event.button == 1:
-					if self.preferences['cycle_checkbox_type']:
-						# Cycle through all states - more useful for
-						# single click input devices
-						self.click_link() or self.click_checkbox() or self.click_anchor()
-					else:
-						self.click_link() or self.click_checkbox(CHECKED_BOX) or self.click_anchor()
-			elif event.button == 1:
-				# no changing checkboxes for read-only content
-				self.click_link()
-
-		return cont # continue emit ?
-
-	def do_popup_menu(self):
-		# Handler that gets called when user activates the popup-menu
-		# by a keybinding (Shift-F10 or "menu" key).
-		# Due to implementation details in gtktextview.c this method is
-		# not called when a popup is triggered by a mouse click.
-		buffer = self.get_buffer()
-		iter = buffer.get_iter_at_mark(buffer.get_insert())
-		self._set_popup_menu_mark(iter)
-		return Gtk.TextView.do_popup_menu(self)
-
-	def get_popup(self):
-		'''Get the popup menu - intended for testing'''
-		buffer = self.get_buffer()
-		iter = buffer.get_iter_at_mark(buffer.get_insert())
-		self._set_popup_menu_mark(iter)
-		menu = Gtk.Menu()
-		self.emit('populate-popup', menu)
-		return menu
-
-	def _set_popup_menu_mark(self, iter):
-		# If iter is None, remove the mark
-		buffer = self.get_buffer()
-		mark = buffer.get_mark('zim-popup-menu')
-		if iter:
-			if mark:
-				buffer.move_mark(mark, iter)
-			else:
-				mark = buffer.create_mark('zim-popup-menu', iter, True)
-		elif mark:
-			buffer.delete_mark(mark)
-		else:
-			pass
-
-	def _get_popup_menu_mark(self):
-		buffer = self.get_buffer()
-		mark = buffer.get_mark('zim-popup-menu')
-		return buffer.get_iter_at_mark(mark) if mark else None
-
-	def do_key_press_event(self, event):
-		keyval = strip_boolean_result(event.get_keyval())
-		#print 'KEY %s (%r)' % (Gdk.keyval_name(keyval), keyval)
-		event_state = event.get_state()
-		#print 'STATE %s' % event_state
-
-		run_post, handled = self._do_key_press_event(keyval, event_state)
-		if not handled:
-			handled = Gtk.TextView.do_key_press_event(self, event)
-
-		if run_post and handled:
-			self._post_key_press_event(keyval)
-
-		return handled
-
-	def test_key_press_event(self, keyval, event_state=0):
-		run_post, handled = self._do_key_press_event(keyval, event_state)
-
-		if not handled:
-			if keyval in KEYVALS_BACKSPACE:
-				self.emit('backspace')
-			else:
-				if keyval in KEYVALS_ENTER:
-					char = '\n'
-				elif keyval in KEYVALS_TAB:
-					char = '\t'
-				else:
-					char = chr(Gdk.keyval_to_unicode(keyval))
-
-				self.emit('insert-at-cursor', char)
-			handled = True
-
-		if run_post and handled:
-			self._post_key_press_event(keyval)
-
-		return handled
-
-	def _do_key_press_event(self, keyval, event_state):
-		buffer = self.get_buffer()
-		if not self.get_editable():
-			# Dispatch read-only mode
-			return False, self._do_key_press_event_readonly(keyval, event_state)
-		elif buffer.get_has_selection():
-			# Dispatch selection mode
-			return False, self._do_key_press_event_selection(keyval, event_state)
-		else:
-			return True, self._do_key_press_event_default(keyval, event_state)
-
-	def _do_key_press_event_default(self, keyval, event_state):
-		buffer = self.get_buffer()
-		if (keyval in KEYVALS_HOME
-		and not event_state & Gdk.ModifierType.CONTROL_MASK):
-			# Smart Home key - can be combined with shift state
-			insert = buffer.get_iter_at_mark(buffer.get_insert())
-			home, ourhome = self.get_visual_home_positions(insert)
-			if insert.equal(ourhome):
-				iter = home
-			else:
-				iter = ourhome
-			if event_state & Gdk.ModifierType.SHIFT_MASK:
-				buffer.move_mark_by_name('insert', iter)
-			else:
-				buffer.place_cursor(iter)
-			return True
-		elif keyval in KEYVALS_TAB and not (event_state & KEYSTATES):
-			# Tab at start of line indents
-			iter = buffer.get_insert_iter()
-			home, ourhome = self.get_visual_home_positions(iter)
-			if home.starts_line() and iter.compare(ourhome) < 1 \
-			and not list(filter(_is_pre_tag, iter.get_tags())):
-				row, mylist = TextBufferList.new_from_line(buffer, iter.get_line())
-				if mylist and self.preferences['recursive_indentlist']:
-					mylist.indent(row)
-				else:
-					buffer.indent(iter.get_line(), interactive=True)
-				return True
-		elif (keyval in KEYVALS_LEFT_TAB
-			and not (event_state & KEYSTATES & ~Gdk.ModifierType.SHIFT_MASK)
-		) or (keyval in KEYVALS_BACKSPACE
-			and self.preferences['unindent_on_backspace']
-			and not (event_state & KEYSTATES)
-		):
-			# Backspace or Ctrl-Tab unindents line
-			# note that Shift-Tab give Left_Tab + Shift mask, so allow shift
-			default = True if keyval in KEYVALS_LEFT_TAB else False
-				# Prevent <Shift><Tab> to insert a Tab if unindent fails
-			iter = buffer.get_iter_at_mark(buffer.get_insert())
-			home, ourhome = self.get_visual_home_positions(iter)
-			if home.starts_line() and iter.compare(ourhome) < 1 \
-			and not list(filter(_is_pre_tag, iter.get_tags())):
-				bullet = buffer.get_bullet_at_iter(home)
-				indent = buffer.get_indent(home.get_line())
-				if keyval in KEYVALS_BACKSPACE \
-				and bullet and indent == 0 and not iter.equal(home):
-					# Delete bullet at start of line (if iter not before bullet)
-					buffer.delete(home, ourhome)
-					return True
-				elif indent == 0 or indent is None:
-					# Nothing to unindent
-					return default
-				elif bullet:
-					# Unindent list maybe recursive
-					row, mylist = TextBufferList.new_from_line(buffer, iter.get_line())
-					if mylist and self.preferences['recursive_indentlist']:
-						return bool(mylist.unindent(row)) or default
-					else:
-						return bool(buffer.unindent(iter.get_line(), interactive=True)) or default
-				else:
-					# Unindent normal text
-					return bool(buffer.unindent(iter.get_line(), interactive=True)) or default
-
-		elif keyval in KEYVALS_ENTER:
-			# Enter can trigger links
-			iter = buffer.get_iter_at_mark(buffer.get_insert())
-			tag = buffer.get_link_tag(iter)
-			if tag and not iter.begins_tag(tag):
-				# get_link_tag() is left gravitating, we additionally
-				# exclude the position in front of the link.
-				# As a result you can not "Enter" a 1 character link,
-				# this is by design.
-				if (self.preferences['follow_on_enter']
-				or event_state & Gdk.ModifierType.MOD1_MASK): # MOD1 == Alt
-					self.click_link_at_iter(iter)
-				# else do not insert newline, just ignore
-				return True
-
-	def _post_key_press_event(self, keyval):
-		# Trigger end-of-line and/or end-of-word signals if char was
-		# really inserted by parent class.
-		#
-		# We do it this way because in some cases e.g. a space is not
-		# inserted but is used to select an option in an input mode e.g.
-		# to select between various Chinese characters. See lp:460438
-
-		if not (keyval in KEYVALS_END_OF_WORD or keyval in KEYVALS_ENTER):
-			return
-
-		buffer = self.get_buffer()
-		insert = buffer.get_iter_at_mark(buffer.get_insert())
-		mark = buffer.create_mark(None, insert, left_gravity=False)
-		iter = insert.copy()
-		iter.backward_char()
-
-		if keyval in KEYVALS_ENTER:
-			char = '\n'
-		elif keyval in KEYVALS_TAB:
-			char = '\t'
-		else:
-			char = chr(Gdk.keyval_to_unicode(keyval))
-
-		if iter.get_text(insert) != char:
-			return
-
-		with buffer.user_action:
-			buffer.emit('undo-save-cursor', insert)
-			start = iter.copy()
-			if buffer.iter_backward_word_start(start):
-				word = start.get_text(iter)
-				editmode = [t.zim_tag for t in buffer.iter_get_zim_tags(iter)]
-				self.emit('end-of-word', start, iter, word, char, editmode)
-
-			if keyval in KEYVALS_ENTER:
-				# iter may be invalid by now because of end-of-word
-				iter = buffer.get_iter_at_mark(mark)
-				iter.backward_char()
-				self.emit('end-of-line', iter)
-
-		buffer.place_cursor(buffer.get_iter_at_mark(mark))
-		self.scroll_mark_onscreen(mark)
-		buffer.delete_mark(mark)
-
-	def _do_key_press_event_readonly(self, keyval, event_state):
-		# Key bindings in read-only mode:
-		#   Space scrolls one page
-		#   Shift-Space scrolls one page up
-		if keyval in KEYVALS_SPACE:
-			if event_state & Gdk.ModifierType.SHIFT_MASK:
-				i = -1
-			else:
-				i = 1
-			self.emit('move-cursor', Gtk.MovementStep.PAGES, i, False)
-			return True
-		else:
-			return False
-
-	def _do_key_press_event_selection(self, keyval, event_state):
-		# Key bindings when there is an active selections:
-		#   Tab indents whole selection
-		#   Shift-Tab and optionally Backspace unindent whole selection
-		#   * Turns whole selection in bullet list, or toggle back
-		#   > Quotes whole selection with '>'
-		handled = True
-		buffer = self.get_buffer()
-
-		def delete_char(line):
-			# Deletes the character at the iterator position
-			iter = buffer.get_iter_at_line(line)
-			next = iter.copy()
-			if next.forward_char():
-				buffer.delete(iter, next)
-
-		def decrement_indent(start, end):
-			# Check if inside verbatim block AND entire selection without tag toggle
-			if selection_in_pre_block(start, end):
-				# Handle indent in pre differently
-				missing_tabs = []
-				check_tab = lambda l: (buffer.get_iter_at_line(l).get_char() == '\t') or missing_tabs.append(1)
-				buffer.foreach_line_in_selection(check_tab)
-				if len(missing_tabs) == 0:
-					return buffer.foreach_line_in_selection(delete_char)
-				else:
-					return False
-			elif multi_line_indent(start, end):
-				level = []
-				buffer.foreach_line_in_selection(
-					lambda l: level.append(buffer.get_indent(l)))
-				if level and min(level) > 0:
-					# All lines have some indent
-					return buffer.foreach_line_in_selection(buffer.unindent)
-				else:
-					return False
-			else:
-				return False
-
-		def selection_in_pre_block(start, end):
-			# Checks if there are any tag changes within the selection
-			if list(filter(_is_pre_tag, start.get_tags())):
-				toggle = start.copy()
-				toggle.forward_to_tag_toggle(None)
-				return toggle.compare(end) < 0
-			else:
-				return False
-
-		def multi_line_indent(start, end):
-			# Check if:
-			# a) one line selected from start till end or
-			# b) multiple lines selected and selection starts at line start
-			home, ourhome = self.get_visual_home_positions(start)
-			if not (home.starts_line() and start.compare(ourhome) < 1):
-				return False
-			else:
-				return end.ends_line() \
-				or end.get_line() > start.get_line()
-
-		start, end = buffer.get_selection_bounds()
-		with buffer.user_action:
-			if keyval in KEYVALS_TAB:
-				if selection_in_pre_block(start, end):
-					# Handle indent in pre differently
-					prepend_tab = lambda l: buffer.insert(buffer.get_iter_at_line(l), '\t')
-					buffer.foreach_line_in_selection(prepend_tab)
-				elif multi_line_indent(start, end):
-					buffer.foreach_line_in_selection(buffer.indent)
-				else:
-					handled = False
-			elif keyval in KEYVALS_LEFT_TAB:
-				decrement_indent(start, end)
-					# do not set handled = False when decrement failed -
-					# LEFT_TAB should not do anything else
-			elif keyval in KEYVALS_BACKSPACE \
-			and self.preferences['unindent_on_backspace']:
-				handled = decrement_indent(start, end)
-			elif keyval in KEYVALS_ASTERISK + (KEYVAL_POUND,):
-				def toggle_bullet(line, newbullet):
-					bullet = buffer.get_bullet(line)
-					if not bullet:
-						buffer.set_bullet(line, newbullet)
-					elif bullet == newbullet: # FIXME broken for numbered list
-						buffer.set_bullet(line, None)
-				if keyval == KEYVAL_POUND:
-					buffer.foreach_line_in_selection(toggle_bullet, NUMBER_BULLET, skip_empty_lines=True)
-				else:
-					buffer.foreach_line_in_selection(toggle_bullet, BULLET, skip_empty_lines=True)
-			elif keyval in KEYVALS_GT \
-			and multi_line_indent(start, end):
-				def email_quote(line):
-					iter = buffer.get_iter_at_line(line)
-					bound = iter.copy()
-					bound.forward_char()
-					if iter.get_text(bound) == '>':
-						buffer.insert(iter, '>')
-					else:
-						buffer.insert(iter, '> ')
-				buffer.foreach_line_in_selection(email_quote)
-			else:
-				handled = False
-
-		return handled
-
-	def _get_pointer_location(self):
-		'''Get an iter and coordinates for the mouse pointer
-
-		@returns: a 2-tuple of a C{Gtk.TextIter} and a C{(x, y)}
-		tupple with coordinates for the mouse pointer.
-		'''
-		x, y = self.get_pointer()
-		x, y = self.window_to_buffer_coords(Gtk.TextWindowType.WIDGET, x, y)
-		iter = strip_boolean_result(self.get_iter_at_location(x, y))
-		return iter, (x, y)
-
-	def _get_pixbuf_at_pointer(self, iter, coords):
-		'''Returns the pixbuf that is under the mouse or C{None}. The
-		parameters should be the TextIter and the (x, y) coordinates
-		from L{_get_pointer_location()}. This method handles the special
-		case where the pointer it on an iter next to the image but the
-		mouse is visible above the image.
-		'''
-		pixbuf = iter.get_pixbuf()
-		if not pixbuf:
-			# right side of pixbuf will map to next iter
-			iter = iter.copy()
-			iter.backward_char()
-			pixbuf = iter.get_pixbuf()
-
-		if pixbuf and hasattr(pixbuf, 'zim_type'):
-			# If we have a pixbuf double check the cursor is really
-			# over the image and not actually on the next cursor position
-			area = self.get_iter_location(iter)
-			if (coords[0] >= area.x and coords[0] <= area.x + area.width
-				and coords[1] >= area.y and coords[1] <= area.y + area.height):
-				return pixbuf
-			else:
-				return None
-		else:
-			return None
-
-	def update_cursor(self, coords=None):
-		'''Update the mouse cursor type
-
-		E.g. set a "hand" cursor when hovering over a link.
-
-		@param coords: a tuple with C{(x, y)} position in buffer coords.
-		Only give this argument if coords are known from an event,
-		otherwise the current cursor position is used.
-
-		@emits: link-enter
-		@emits: link-leave
-		'''
-		if coords is None:
-			iter, coords = self._get_pointer_location()
-		else:
-			iter = strip_boolean_result(self.get_iter_at_location(*coords))
-
-		if iter is None:
-			self._set_cursor(CURSOR_TEXT)
-		else:
-			pixbuf = self._get_pixbuf_at_pointer(iter, coords)
-			if pixbuf:
-				if pixbuf.zim_type == 'icon' and pixbuf.zim_attrib['stock'] in bullets:
-					self._set_cursor(CURSOR_WIDGET)
-				elif pixbuf.zim_type == 'anchor':
-					self._set_cursor(CURSOR_WIDGET)
-				elif 'href' in pixbuf.zim_attrib:
-					self._set_cursor(CURSOR_LINK, link={'href': pixbuf.zim_attrib['href']})
-				else:
-					self._set_cursor(CURSOR_TEXT)
-			else:
-				link = self.get_buffer().get_link_data(iter)
-				if link:
-					self._set_cursor(CURSOR_LINK, link=link)
-				else:
-					self._set_cursor(CURSOR_TEXT)
-
-	def _set_cursor(self, cursor, link=None):
-		if cursor != self._cursor:
-			window = self.get_window(Gtk.TextWindowType.TEXT)
-			window.set_cursor(cursor)
-
-		# Check if we need to emit any events for hovering
-		if self._cursor == CURSOR_LINK: # was over link before
-			if cursor == CURSOR_LINK: # still over link
-				if link != self._cursor_link:
-					# but other link
-					self.emit('link-leave', self._cursor_link)
-					self.emit('link-enter', link)
-			else:
-				self.emit('link-leave', self._cursor_link)
-		elif cursor == CURSOR_LINK: # was not over link, but is now
-			self.emit('link-enter', link)
-
-		self._cursor = cursor
-		self._cursor_link = link
-
-	def click_link(self):
-		'''Activate the link under the mouse pointer, if any
-
-		@emits: link-clicked
-		@returns: C{True} when there was indeed a link
-		'''
-		iter, coords = self._get_pointer_location()
-		if iter is None:
-			return False
-
-		pixbuf = self._get_pixbuf_at_pointer(iter, coords)
-		if pixbuf and pixbuf.zim_attrib.get('href'):
-			self.emit('link-clicked', {'href': pixbuf.zim_attrib['href']})
-			return True
-		elif iter:
-			return self.click_link_at_iter(iter)
-
-	def click_link_at_iter(self, iter):
-		'''Activate the link at C{iter}, if any
-
-		Like L{click_link()} but activates a link at a specific text
-		iter location
-
-		@emits: link-clicked
-		@param iter: a C{Gtk.TextIter}
-		@returns: C{True} when there was indeed a link
-		'''
-		link = self.get_buffer().get_link_data(iter)
-		if link:
-			self.emit('link-clicked', link)
-			return True
-		else:
-			return False
-
-	def click_checkbox(self, checkbox_type=None):
-		'''Toggle the checkbox under the mouse pointer, if any
-
-		@param checkbox_type: the checkbox type to toggle between, see
-		L{TextBuffer.toggle_checkbox()} for details.
-		@returns: C{True} for success, C{False} if no checkbox was found.
-		'''
-		iter, coords = self._get_pointer_location()
-		if iter and iter.get_line_offset() < 2:
-			# Only position 0 or 1 can map to a checkbox
-			buffer = self.get_buffer()
-			recurs = self.preferences['recursive_checklist']
-			return buffer.toggle_checkbox(iter.get_line(), checkbox_type, recurs)
-		else:
-			return False
-
-	def click_anchor(self):
-		'''Show popover for anchor under the cursor'''
-		iter, coords = self._get_pointer_location()
-		if not iter:
-			return False
-
-		pixbuf = self._get_pixbuf_at_pointer(iter, coords)
-		if not (pixbuf and hasattr(pixbuf, 'zim_type') and pixbuf.zim_type == 'anchor'):
-			return False
-
-		# Show popover with achor name and option to copy link
-		popover = Gtk.Popover()
-		popover.set_relative_to(self)
-		rect = Gdk.Rectangle()
-		rect.x, rect.y = self.get_pointer()
-		rect.width, rect.height = 1, 1
-		popover.set_pointing_to(rect)
-
-		name =  pixbuf.zim_attrib['name']
-		def _copy_link_to_anchor(o):
-			buffer = self.get_buffer()
-			notebook, page = buffer.notebook, buffer.page
-			Clipboard.set_pagelink(notebook, page, name)
-			SelectionClipboard.set_pagelink(notebook, page, name)
-			popover.popdown()
-
-		hbox = Gtk.Box(Gtk.Orientation.HORIZONTAL, 12)
-		hbox.set_border_width(3)
-		label = Gtk.Label()
-		label.set_markup('#%s' %name)
-		hbox.add(label)
-		button = Gtk.Button.new_from_icon_name('edit-copy-symbolic', Gtk.IconSize.BUTTON)
-		button.set_tooltip_text(_("Copy link to clipboard")) # T: tooltip for button in anchor popover
-		button.connect('clicked', _copy_link_to_anchor)
-		hbox.add(button)
-		popover.add(hbox)
-		popover.show_all()
-		popover.popup()
-
-		return True
-
-	def get_visual_home_positions(self, iter):
-		'''Get the TextIters for the visuale start of the line
-
-		@param iter: a C{Gtk.TextIter}
-		@returns: a 2-tuple with two C{Gtk.TextIter}
-
-		The first iter is the start of the visual line - which can be
-		the start of the line as the buffer sees it (which is also called
-		the paragraph start in the view) or the iter at the place where
-		the line is wrapped. The second iter is the start of the line
-		after skipping any bullets and whitespace. For a wrapped line
-		the second iter will be the same as the first.
-		'''
-		home = iter.copy()
-		if not self.starts_display_line(home):
-			self.backward_display_line_start(home)
-
-		if home.starts_line():
-			ourhome = home.copy()
-			self.get_buffer().iter_forward_past_bullet(ourhome)
-			bound = ourhome.copy()
-			bound.forward_char()
-			while ourhome.get_text(bound) in (' ', '\t'):
-				if ourhome.forward_char():
-					bound.forward_char()
-				else:
-					break
-			return home, ourhome
-		else:
-			# only start visual line, not start of real line
-			return home, home.copy()
-
-	def do_end_of_word(self, start, end, word, char, editmode):
-		# Default handler with built-in auto-formatting options
-		buffer = self.get_buffer()
-		non_nesting_tags = buffer.range_has_tags(_is_non_nesting_tag, start, end)
-		handled = False
-		#print('WORD >>%s<< CHAR >>%s<<' % (word, char))
-		def apply_anchor(match):
-			#print("ANCHOR >>%s<<" % word)
-			if non_nesting_tags:
-				return False
-			name = match[2:]
-			buffer.delete(start, end)
-			buffer.insert_anchor(start, name)
-			return True
-
-		def apply_tag(match):
-			#print("TAG >>%s<<" % word)
-			start = end.copy()
-			if not start.backward_chars(len(match)):
-				return False
-			elif non_nesting_tags:
-				return False
-			else:
-				tag = buffer._create_tag_tag(match)
-				buffer.apply_tag(tag, start, end)
-				return True
-
-		def apply_link(match, exclude_end=0):
-			#print("LINK >>%s<<" % word)
-			myend = end.copy()
-			myend.backward_chars(exclude_end)
-			start = myend.copy()
-			if not start.backward_chars(len(match)):
-				return False
-			elif buffer.range_has_tags(_is_non_nesting_tag, start, myend):
-				return False # These do not allow overlap with link formatting
-			elif buffer.range_has_tags(_is_link_tag, start, myend):
-				if exclude_end > 0:
-					# Force excluding end of match, even if already formatted as
-					# a link - used to exclude trailing punctuation from a URL
-					# link.
-					buffer.smart_remove_tags(_is_link_tag, myend, end)
-					return True
-				else:
-					return False # No link inside a link
-			else:
-				tag = buffer._create_link_tag(match, match)
-				buffer.apply_tag(tag, start, myend)
-				return True
-
-		def allow_bullet(iter, is_replacement_numbered_bullet):
-			if iter.starts_line():
-				return True
-			elif iter.get_line_offset() < 10:
-				home = buffer.get_iter_at_line(iter.get_line())
-				return buffer.iter_forward_past_bullet(home) \
-				and start.equal(iter) \
-				and not is_replacement_numbered_bullet # don't replace existing bullets with numbered bullets
-			else:
-				return False
-		word_is_numbered_bullet = is_numbered_bullet_re.match(word)
-		if (char == ' ' or char == '\t') \
-		and not non_nesting_tags \
-		and allow_bullet(start, word_is_numbered_bullet) \
-		and (word in autoformat_bullets or word_is_numbered_bullet):
-			if buffer.range_has_tags(_is_heading_tag, start, end):
-				handled = False # No bullets in headings
-			else:
-				# format bullet and checkboxes
-				line = start.get_line()
-				end.forward_char() # also overwrite the space triggering the action
-				buffer.delete(start, end)
-				bullet = autoformat_bullets.get(word) or word
-				buffer.set_bullet(line, bullet) # takes care of replacing bullets as well
-				handled = True
-		elif tag_re.match(word):
-			handled = apply_tag(tag_re[0])
-		elif self.preferences['autolink_anchor'] and anchor_re.match(word):
-			handled = apply_anchor(anchor_re[0])
-		elif url_re.search(word):
-			if char == ')':
-				handled = False # to early to call
-			else:
-				m = url_re.search(word)
-				url = match_url(m.group(0))
-				tail = word[m.start()+len(url):]
-				handled = apply_link(url, exclude_end=len(tail))
-		elif self.preferences['autolink_anchor'] and link_to_anchor_re.match(word) and word.startswith('#'):
-				handled = apply_link(word)
-		elif self.preferences['autolink_page'] and \
-				(link_to_page_re.match(word) or (link_to_anchor_re.match(word) and not word.startswith('#'))):
-					# Do not link "10:20h", "10:20PM" etc. so check two letters before first ":"
-					# these can still be linked with the InsertLinkDialog functionality
-					parts = word.split(':')
-					if parts and twoletter_re.search(parts[0]):
-						handled = apply_link(word)
-					else:
-						handled = False
-		elif self.preferences['autolink_interwiki'] and interwiki_re.match(word):
-			handled = apply_link(word)
-		elif self.preferences['autolink_files'] and file_re.match(word):
-			handled = apply_link(word)
-		elif self.preferences['autolink_camelcase'] and camelcase(word):
-			handled = apply_link(word)
-		elif self.preferences['auto_reformat']:
-			linestart = buffer.get_iter_at_line(end.get_line())
-			partial_line = linestart.get_slice(end)
-			for style, style_re in markup_re:
-				m = style_re.search(partial_line)
-				if m:
-					matchstart = linestart.copy()
-					matchstart.forward_chars(m.start())
-					matchend = linestart.copy()
-					matchend.forward_chars(m.end())
-					if buffer.range_has_tags(_is_non_nesting_tag, matchstart, matchend) \
-						or buffer.range_has_tags(_is_link_tag_without_href, matchstart, matchend):
-							break
-					else:
-						with buffer.tmp_cursor(matchstart):
-							buffer.delete(matchstart, matchend)
-							buffer.insert_with_tags_by_name(matchstart, m.group(1), style)
-							handled = True
-							break
-
-		if handled:
-			self.stop_emission('end-of-word')
-
-	def do_end_of_line(self, end):
-		# Default handler, takes care of cutting of formatting on the
-		# line end, set indenting and bullet items on the new line etc.
-
-		if end.starts_line():
-			return # empty line
-
-		buffer = self.get_buffer()
-		start = buffer.get_iter_at_line(end.get_line())
-		if any(_is_pre_or_code_tag(t) for t in start.get_tags()):
-			logger.debug('pre-formatted code')
-			return # pre-formatted
-
-		line = start.get_text(end)
-		#~ print('LINE >>%s<<' % line)
-
-		if heading_re.match(line):
-			level = len(heading_re[1]) - 1
-			heading = heading_re[2] + '\n'
-			end.forward_line()
-			mark = buffer.create_mark(None, end)
-			buffer.delete(start, end)
-			buffer.insert_with_tags_by_name(
-				buffer.get_iter_at_mark(mark), heading, 'style-h' + str(level))
-			buffer.delete_mark(mark)
-		elif is_line(line):
-			with buffer.user_action:
-				offset = start.get_offset()
-				buffer.delete(start, end)
-				iter = buffer.get_iter_at_offset(offset)
-				buffer.insert_objectanchor(iter, LineSeparatorAnchor())
-		elif buffer.get_bullet_at_iter(start) is not None:
-			# we are part of bullet list
-			# FIXME should logic be handled by TextBufferList ?
-			ourhome = start.copy()
-			buffer.iter_forward_past_bullet(ourhome)
-			newlinestart = end.copy()
-			newlinestart.forward_line()
-			if ourhome.equal(end) and newlinestart.ends_line():
-				# line with bullet but no text - break list if no text on next line
-				line, newline = start.get_line(), newlinestart.get_line()
-				buffer.delete(start, end)
-				buffer.set_indent(line, None)
-				buffer.set_indent(newline, None)
-			else:
-				# determine indent
-				start_sublist = False
-				newline = newlinestart.get_line()
-				indent = buffer.get_indent(start.get_line())
-				nextlinestart = newlinestart.copy()
-				if nextlinestart.forward_line() \
-				and buffer.get_bullet_at_iter(nextlinestart):
-					nextindent = buffer.get_indent(nextlinestart.get_line())
-					if nextindent >= indent:
-						# we are at the head of a sublist
-						indent = nextindent
-						start_sublist = True
-
-				# add bullet on new line
-				bulletiter = nextlinestart if start_sublist else start # Either look back or look forward
-				bullet = buffer.get_bullet_at_iter(bulletiter)
-				if bullet in (CHECKED_BOX, XCHECKED_BOX, MIGRATED_BOX, TRANSMIGRATED_BOX):
-					bullet = UNCHECKED_BOX
-				elif is_numbered_bullet_re.match(bullet):
-					if not start_sublist:
-						bullet = increase_list_bullet(bullet)
-					# else copy number
-				else:
-					pass # Keep same bullet
-
-				buffer.set_bullet(newline, bullet, indent=indent)
-					# Set indent in one-go because setting before fails for
-					# end of buffer while setting after messes up renumbering
-					# of lists
-
-			buffer.update_editmode() # also updates indent tag
-
-	def on_query_tooltip(self, widget, x, y, keyboard_tip, tooltip):
-		# Handle tooltip query event
-		x,y = self.window_to_buffer_coords(Gtk.TextWindowType.WIDGET, x, y)
-		iter = strip_boolean_result(self.get_iter_at_location(x, y))
-		if iter is not None:
-			pixbuf = self._get_pixbuf_at_pointer(iter, (x, y))
-			if pixbuf and hasattr(pixbuf, 'zim_type') and pixbuf.zim_type == 'image':
-				data = pixbuf.zim_attrib.copy()
-				text = data['src'] + '\n\n'
-				if 'href' in data:
-					text += '<b>%s:</b> %s\n' % (_('Link'), data['href']) # T: tooltip label for image with href
-				if 'id' in data:
-					text += '<b>%s:</b> %s\n' % (_('Id'), data['id']) # T: tooltip label for image with anchor id
-				tooltip.set_markup(text.strip())
-				return True
-			elif pixbuf and hasattr(pixbuf, 'zim_type') and pixbuf.zim_type == 'anchor':
-				text = '#' + pixbuf.zim_attrib['name']
-				tooltip.set_markup(text)
-				return True
-
-		return False
-
-
-class UndoActionGroup(list):
-	'''Group of actions that should un-done or re-done in a single step
-
-	Inherits from C{list}, so can be treates as a list of actions.
-	See L{UndoStackManager} for more details on undo actions.
-
-	@ivar can_merge: C{True} when this group can be merged with another
-	group
-	@ivar cursor: the position to restore the cursor afre un-/re-doning
-	'''
-
-	__slots__ = ('can_merge', 'cursor')
-
-	def __init__(self):
-		self.can_merge = False
-		self.cursor = None
-
-	def reversed(self):
-		'''Returns a new UndoActionGroup with the reverse actions of
-		this group.
-		'''
-		group = UndoActionGroup()
-		group.cursor = self.cursor
-		for action in self:
-			# constants are defined such that negating them reverses the action
-			action = (-action[0],) + action[1:]
-			group.insert(0, action)
-		return group
-
-
-class UndoStackManager:
-	'''Undo stack implementation for L{TextBuffer}. It records any
-	changes to the buffer and allows undoing and redoing edits.
-
-	The stack undostack will be folded when you undo a few steps and
-	then start editing again. This means that even the 'undo' action
-	is recorded in the undo stakc and can always be undone itself;
-	so no data is discarded.
-
-	Say you start with a certain buffer state "A", then make two edits
-	("B" and "C") and then undo the last one, so you get back in state
-	"B"::
-
-	  State A --> State B --> State C
-	                      <--
-	                      undo
-
-	when you now make a new edit ("D"), state "C" is not discarded, instead
-	it is "folded" as follows::
-
-	  State A --> State B --> State C --> State B --> State D
-
-	so you can still go back to state "C" using Undo.
-
-	Undo actions
-	============
-
-	Each action is recorded as a 4-tuple of:
-	  - C{action_type}: one of C{ACTION_INSERT}, C{ACTION_DELETE},
-	    C{ACTION_APPLY_TAG}, C{ACTION_REMOVE_TAG}
-	  - C{start_iter}: a C{Gtk.TextIter}
-	  - C{end_iter}: a C{Gtk.TextIter}
-	  - C{data}: either a (raw) L{ParseTree} or a C{Gtk.TextTag}
-
-	These actions are low level operations, so they are
-
-	Actions are collected as L{UndoActionGroup}s. When the user selects
-	Undo or Redo we actually undo or redo a whole UndoActionGroup as a
-	single step. E.g. inserting a link will consist of inserting the
-	text and than applying the TextTag with the link data. These are
-	technically two separate modifications of the TextBuffer, however
-	when selecting Undo both are undone at once because they are
-	combined in a single group.
-
-	Typically when recording modifications the action groups are
-	delimited by the begin-user-action and end-user-action signals of
-	the L{TextBuffer}. (This is why we use the L{TextBuffer.user_action}
-	attribute context manager in the TextBuffer code.)
-
-	Also we try to group single-character inserts and deletes into words.
-	This makes the stack more compact and makes the undo action more
-	meaningful.
-	'''
-
-	# Each interactive action (e.g. every single key stroke) is wrapped
-	# in a set of begin-user-action and end-user-action signals. We use
-	# these signals to group actions. This implies that any sequence on
-	# non-interactive actions will also end up in a single group. An
-	# interactively created group consisting of a single character insert
-	# or single character delete is a candidate for merging.
-
-	MAX_UNDO = 100 #: Constant for the max number of undo steps to be remembered
-
-	# Constants for action types - negating an action gives it opposite.
-	ACTION_INSERT = 1 #: action type for inserting text
-	ACTION_DELETE = -1 #: action type for deleting text
-	ACTION_APPLY_TAG = 2 #: action type for applying a C{Gtk.TextTag}
-	ACTION_REMOVE_TAG = -2 #: action type for removing a C{Gtk.TextTag}
-
-	def __init__(self, textbuffer):
-		'''Constructor
-
-		@param textbuffer: a C{Gtk.TextBuffer}
-		'''
-		self.buffer = textbuffer
-		self.stack = [] # stack of actions & action groups
-		self.group = UndoActionGroup() # current group of actions
-		self.interactive = False # interactive edit or not
-		self.insert_pending = False # whether we need to call flush insert or not
-		self.undo_count = 0 # number of undo steps that were done
-		self.block_count = 0 # number of times block() was called
-		self._insert_tree_start = None
-
-		self.recording_handlers = [] # handlers to be blocked when not recording
-		for signal, handler in (
-			('undo-save-cursor', self.do_save_cursor),
-			('insert-text', self.do_insert_text),
-			('insert-pixbuf', self.do_insert_pixbuf),
-			('insert-child-anchor', self.do_insert_pixbuf),
-			('delete-range', self.do_delete_range),
-			('begin-user-action', self.do_begin_user_action),
-			('end-user-action', self.do_end_user_action),
-		):
-			self.recording_handlers.append(
-				self.buffer.connect(signal, handler))
-
-		for signal, handler in (
-			('end-user-action', self.do_end_user_action),
-		):
-			self.recording_handlers.append(
-				self.buffer.connect_after(signal, handler))
-
-		for signal, action in (
-			('apply-tag', self.ACTION_APPLY_TAG),
-			('remove-tag', self.ACTION_REMOVE_TAG),
-		):
-			self.recording_handlers.append(
-				self.buffer.connect(signal, self.do_change_tag, action))
-
-		for signal, handler in (
-			('begin-insert-tree', self.do_begin_insert_tree),
-			('end-insert-tree', self.do_end_insert_tree),
-		):
-			self.buffer.connect_after(signal, handler)
-
-		#~ self.buffer.connect_object('edit-textstyle-changed',
-			#~ self.__class__._flush_if_typing, self)
-		#~ self.buffer.connect_object('set-mark',
-			#~ self.__class__._flush_if_typing, self)
-
-	def block(self):
-		'''Stop listening to events from the L{TextBuffer} until
-		the next call to L{unblock()}. Any change in between will not
-		be undo-able (and mess up the undo stack) unless it is recorded
-		explicitly.
-
-		The number of calls C{block()} and C{unblock()} is counted, so
-		they can be called recursively.
-		'''
-		if self.block_count == 0:
-			for id in self.recording_handlers:
-				self.buffer.handler_block(id)
-		self.block_count += 1
-
-	def unblock(self):
-		'''Start listening to events from the L{TextBuffer} again'''
-		if self.block_count > 1:
-			self.block_count -= 1
-		else:
-			for id in self.recording_handlers:
-				self.buffer.handler_unblock(id)
-			self.block_count = 0
-
-	def do_save_cursor(self, buffer, iter):
-		# Store the cursor position
-		self.group.cursor = iter.get_offset()
-
-	def do_begin_user_action(self, buffer):
-		# Start a group of actions that will be undone as a single action
-		if self.undo_count > 0:
-			self.flush_redo_stack()
-
-		if self.group:
-			self.stack.append(self.group)
-			self.group = UndoActionGroup()
-			while len(self.stack) > self.MAX_UNDO:
-				self.stack.pop(0)
-
-		self.interactive = True
-
-	def do_end_user_action(self, buffer):
-		# End a group of actions that will be undone as a single action
-		if self.group:
-			self.stack.append(self.group)
-			self.group = UndoActionGroup()
-			while len(self.stack) > self.MAX_UNDO:
-				self.stack.pop(0)
-
-		self.interactive = False
-
-	def do_begin_insert_tree(self, buffer, interactive):
-		if self.block_count == 0:
-			if self.undo_count > 0:
-				self.flush_redo_stack()
-			elif self.insert_pending:
-				self.flush_insert()
-			# Do not start new group here - insert tree can be part of bigger change
-
-			self._insert_tree_start = buffer.get_insert_iter().get_offset()
-		self.block()
-
-	def do_end_insert_tree(self, buffer):
-		self.unblock()
-		if self.block_count == 0:
-			start = self._insert_tree_start
-			start_iter = buffer.get_iter_at_offset(start)
-			end_iter = buffer.get_insert_iter()
-			end = end_iter.get_offset()
-			tree = self.buffer.get_parsetree((start_iter, end_iter), raw=True)
-			self.group.append((self.ACTION_INSERT, start, end, tree))
-
-	def do_insert_text(self, buffer, iter, text, length):
-		# Handle insert text event
-		# Do not use length argument, it gives length in bytes, not characters
-		length = len(text)
-		if self.undo_count > 0:
-			self.flush_redo_stack()
-
-		start = iter.get_offset()
-		end = start + length
-		#~ print('INSERT at %i: "%s" (%i)' % (start, text, length))
-
-		if length == 1 and not text.isspace() \
-		and self.interactive and not self.group:
-			# we can merge
-			if self.stack and self.stack[-1].can_merge:
-				previous = self.stack[-1][-1]
-				if previous[0] == self.ACTION_INSERT \
-				and previous[2] == start \
-				and previous[3] is None:
-					# so can previous group - let's merge
-					self.group = self.stack.pop()
-					self.group[-1] = (self.ACTION_INSERT, previous[1], end, None)
-					return
-			# we didn't merge - set flag for next
-			self.group.can_merge = True
-
-		self.group.append((self.ACTION_INSERT, start, end, None))
-		self.insert_pending = True
-
-	def do_insert_pixbuf(self, buffer, iter, pixbuf):
-		# Handle insert pixbuf event
-		if self.undo_count > 0:
-			self.flush_redo_stack()
-		elif self.insert_pending:
-			self.flush_insert()
-
-		start = iter.get_offset()
-		end = start + 1
-		#~ print('INSERT PIXBUF at %i' % start)
-		self.group.append((self.ACTION_INSERT, start, end, None))
-		self.group.can_merge = False
-		self.insert_pending = True
-
-	def flush_insert(self):
-		'''Flush all pending actions and store them on the stack
-
-		The reason for this method is that because of the possibility of
-		merging actions we do not immediatly request the parse tree for
-		each single character insert. Instead we first group inserts
-		based on cursor positions and then request the parse tree for
-		the group at once. This method proceses all such delayed
-		requests.
-		'''
-		def _flush_group(group):
-			for i in reversed(list(range(len(group)))):
-				action, start, end, tree = group[i]
-				if action == self.ACTION_INSERT and tree is None:
-					bounds = (self.buffer.get_iter_at_offset(start),
-								self.buffer.get_iter_at_offset(end))
-					tree = self.buffer.get_parsetree(bounds, raw=True)
-					#~ print('FLUSH %i to %i\n\t%s' % (start, end, tree.tostring()))
-					group[i] = (self.ACTION_INSERT, start, end, tree)
-				else:
-					return False
-			return True
-
-		if _flush_group(self.group):
-			for i in reversed(list(range(len(self.stack)))):
-				if not _flush_group(self.stack[i]):
-					break
-
-		self.insert_pending = False
-
-	def do_delete_range(self, buffer, start, end):
-		# Handle deleting text
-		if self.undo_count > 0:
-			self.flush_redo_stack()
-		elif self.insert_pending:
-			self.flush_insert()
-
-		bounds = (start, end)
-		tree = self.buffer.get_parsetree(bounds, raw=True)
-		start, end = start.get_offset(), end.get_offset()
-		#~ print('DELETE RANGE from %i to %i\n\t%s' % (start, end, tree.tostring()))
-		self.group.append((self.ACTION_DELETE, start, end, tree))
-		self.group.can_merge = False
-
-	def do_change_tag(self, buffer, tag, start, end, action):
-		assert action in (self.ACTION_APPLY_TAG, self.ACTION_REMOVE_TAG)
-		if not hasattr(tag, 'zim_tag'):
-			return
-
-		start, end = start.get_offset(), end.get_offset()
-		if self.group \
-		and self.group[-1][0] == self.ACTION_INSERT \
-		and self.group[-1][1] <= start \
-		and self.group[-1][2] >= end \
-		and self.group[-1][3] is None:
-			pass # for text that is not yet flushed tags will be in the tree
-		else:
-			if self.undo_count > 0:
-				self.flush_redo_stack()
-			elif self.insert_pending:
-				self.flush_insert()
-
-			#~ print('TAG CHANGED', start, end, tag)
-			self.group.append((action, start, end, tag))
-			self.group.can_merge = False
-
-	def undo(self):
-		'''Undo one user action'''
-		if self.group:
-			self.stack.append(self.group)
-			self.group = UndoActionGroup()
-		if self.insert_pending:
-			self.flush_insert()
-
-		#~ import pprint
-		#~ pprint.pprint( self.stack )
-
-		l = len(self.stack)
-		if self.undo_count == l:
-			return False
-		else:
-			self.undo_count += 1
-			i = l - self.undo_count
-			self._replay(self.stack[i].reversed())
-			return True
-
-	def flush_redo_stack(self):
-		'''Fold the "redo" part of the stack, called before new actions
-		are appended after some step was undone.
-		'''
-		i = len(self.stack) - self.undo_count
-		fold = UndoActionGroup()
-		for group in reversed(self.stack[i:]):
-			fold.extend(group.reversed())
-		self.stack.append(fold)
-		self.undo_count = 0
-
-	def redo(self):
-		'''Redo one user action'''
-		if self.undo_count == 0:
-			return False
-		else:
-			assert not self.group, 'BUG: undo count should have been zero'
-			i = len(self.stack) - self.undo_count
-			self._replay(self.stack[i])
-			self.undo_count -= 1
-			return True
-
-	def _replay(self, actiongroup):
-		self.block()
-
-		#~ print('='*80)
-		for action, start, end, data in actiongroup:
-			iter = self.buffer.get_iter_at_offset(start)
-			bound = self.buffer.get_iter_at_offset(end)
-
-			if action == self.ACTION_INSERT:
-				#~ print('INSERTING', data.tostring())
-				self.buffer.place_cursor(iter)
-				self.buffer.insert_parsetree_at_cursor(data)
-			elif action == self.ACTION_DELETE:
-				#~ print('DELETING', data.tostring())
-				self.buffer.place_cursor(iter)
-				tree = self.buffer.get_parsetree((iter, bound), raw=True)
-				#~ print('REAL', tree.tostring())
-				with self.buffer.user_action:
-					self.buffer._raw_delete_ongoing = True # XXX
-					self.buffer.delete(iter, bound)
-					self.buffer._raw_delete_ongoing = False # XXX
-				if tree.tostring() != data.tostring():
-					logger.warning('Mismatch in undo stack\n%s\n%s\n', tree.tostring(), data.tostring())
-			elif action == self.ACTION_APPLY_TAG:
-				#~ print('APPLYING', data)
-				self.buffer.apply_tag(data, iter, bound)
-				self.buffer.place_cursor(bound)
-			elif action == self.ACTION_REMOVE_TAG:
-				#~ print('REMOVING', data)
-				self.buffer.remove_tag(data, iter, bound)
-				self.buffer.place_cursor(bound)
-			else:
-				assert False, 'BUG: unknown action type'
-
-		if not actiongroup.cursor is None:
-			iter = self.buffer.get_iter_at_offset(actiongroup.cursor)
-			self.buffer.place_cursor(iter)
-
-		self.unblock()
-
-
-class SavePageHandler(object):
-	'''Object for handling page saving.
-
-	This class implements auto-saving on a timer and tries writing in
-	a background thread to ot block the user interface.
-	'''
-
-	def __init__(self, pageview, notebook, get_page_cb, timeout=15, use_thread=True):
-		self.pageview = pageview
-		self.notebook = notebook
-		self.get_page_cb = get_page_cb
-		self.timeout = timeout
-		self.use_thread = use_thread
-		self._autosave_timer = None
-		self._error_event = None
-
-	def wait_for_store_page_async(self):
-		# FIXME: duplicate of notebook method
-		self.notebook.wait_for_store_page_async()
-
-	def queue_autosave(self, timeout=15):
-		'''Queue a single autosave action after a given timeout.
-		Will not do anything once an autosave is already queued.
-		Autosave will keep running until page is no longer modified and
-		then stop.
-		@param timeout: timeout in seconds
-		'''
-		if not self._autosave_timer:
-			self._autosave_timer = GObject.timeout_add(
-				self.timeout * 1000, # s -> ms
-				self.do_try_save_page
-			)
-
-	def cancel_autosave(self):
-		'''Cancel a pending autosave'''
-		if self._autosave_timer:
-			GObject.source_remove(self._autosave_timer)
-			self._autosave_timer = None
-
-	def _assert_can_save_page(self, page):
-		if self.pageview.readonly:
-			raise AssertionError('BUG: can not save page when UI is read-only')
-		elif page.readonly:
-			raise AssertionError('BUG: can not save read-only page')
-
-	def save_page_now(self, dialog_timeout=False):
-		'''Save the page in the foregound
-
-		Can result in a L{SavePageErrorDialog} when there is an error
-		while saving a page. If that dialog is cancelled by the user,
-		the page may not be saved after all.
-
-		@param dialog_timeout: passed on to L{SavePageErrorDialog}
-		'''
-		self.cancel_autosave()
-
-		self._error_event = None
-
-		with NotebookState(self.notebook):
-			page = self.get_page_cb()
-			if page:
-				try:
-					self._assert_can_save_page(page)
-					logger.debug('Saving page: %s', page)
-					buffer = page.get_textbuffer()
-					if buffer:
-						buffer.showing_template = False # allow save_page to save template content
-					#~ assert False, "TEST"
-					self.notebook.store_page(page)
-
-				except Exception as error:
-					logger.exception('Failed to save page: %s', page.name)
-					SavePageErrorDialog(self.pageview, error, page, dialog_timeout).run()
-
-	def try_save_page(self):
-		'''Try to save the page
-
-		  * Will not do anything if page is not modified or when an
-		    autosave is already in progress.
-		  * If last autosave resulted in an error, will run in the
-		    foreground, else it tries to write the page in a background
-		    thread
-		'''
-		self.cancel_autosave()
-		self.do_try_save_page()
-
-	def do_try_save_page(self, *a):
-		page = self.get_page_cb()
-		if not (page and page.modified):
-			self._autosave_timer = None
-			return False # stop timer
-
-		if ongoing_operation(self.notebook):
-			logger.debug('Operation in progress, skipping auto-save') # Could be auto-save
-			return True # Check back later if on timer
-
-
-		if not self.use_thread:
-			self.save_page_now(dialog_timeout=True)
-		elif self._error_event and self._error_event.is_set():
-			# Error in previous auto-save, save in foreground to allow error dialog
-			logger.debug('Last auto-save resulted in error, re-try in foreground')
-			self.save_page_now(dialog_timeout=True)
-		else:
-			# Save in background async
-			# Retrieve tree here and pass on to thread to prevent
-			# changing the buffer while extracting it
-			parsetree = page.get_parsetree()
-			op = self.notebook.store_page_async(page, parsetree)
-			self._error_event = op.error_event
-
-		if page.modified:
-			return True # if True, timer will keep going
-		else:
-			self._autosave_timer = None
-			return False # stop timer
-
-
-class SavePageErrorDialog(ErrorDialog):
-	'''Error dialog used when we hit an error while trying to save a page.
-	Allow to save a copy or to discard changes. Includes a timer which
-	delays the action buttons becoming sensitive. Reason for this timer is
-	that the dialog may popup from auto-save while the user is typing, and
-	we want to prevent an accidental action.
-	'''
-
-	def __init__(self, pageview, error, page, timeout=False):
-		msg = _('Could not save page: %s') % page.name
-			# T: Heading of error dialog
-		desc = str(error).strip() \
-				+ '\n\n' \
-				+ _('''\
-To continue you can save a copy of this page or discard
-any changes. If you save a copy changes will be also
-discarded, but you can restore the copy later.''')
-			# T: text in error dialog when saving page failed
-		ErrorDialog.__init__(self, pageview, (msg, desc), buttons=Gtk.ButtonsType.NONE)
-
-		self.timeout = timeout
-
-		self.pageview = pageview
-		self.page = page
-		self.error = error
-
-		self.timer_label = Gtk.Label()
-		self.timer_label.set_alignment(0.9, 0.5)
-		self.timer_label.set_sensitive(False)
-		self.timer_label.show()
-		self.vbox.add(self.timer_label)
-
-		cancel_button = Gtk.Button.new_with_mnemonic(_('_Cancel')) # T: Button label
-		self.add_action_widget(cancel_button, Gtk.ResponseType.CANCEL)
-
-		self._done = False
-
-		discard_button = Gtk.Button.new_with_mnemonic(_('_Discard Changes'))
-			# T: Button in error dialog
-		discard_button.connect('clicked', lambda o: self.discard())
-		self.add_action_widget(discard_button, Gtk.ResponseType.OK)
-
-		save_button = Gtk.Button.new_with_mnemonic(_('_Save Copy'))
-			# T: Button in error dialog
-		save_button.connect('clicked', lambda o: self.save_copy())
-		self.add_action_widget(save_button, Gtk.ResponseType.OK)
-
-		for button in (cancel_button, discard_button, save_button):
-			button.set_sensitive(False)
-			button.show()
-
-	def discard(self):
-		self.page.reload_textbuffer()
-		self._done = True
-
-	def save_copy(self):
-		from zim.gui.uiactions import SaveCopyDialog
-		if SaveCopyDialog(self, self.pageview.notebook, self.page).run():
-			self.discard()
-
-	def do_response_ok(self):
-		return self._done
-
-	def run(self):
-		if self.timeout:
-			self.timer = 5
-			self.timer_label.set_text('%i sec.' % self.timer)
-			def timer(self):
-				self.timer -= 1
-				if self.timer > 0:
-					self.timer_label.set_text('%i sec.' % self.timer)
-					return True # keep timer going
-				else:
-					for button in self.action_area.get_children():
-						button.set_sensitive(True)
-					self.timer_label.set_text('')
-					return False # remove timer
-
-			# older gobject version doesn't know about seconds
-			id = GObject.timeout_add(1000, timer, self)
-			ErrorDialog.run(self)
-			GObject.source_remove(id)
-		else:
-			for button in self.action_area.get_children():
-				button.set_sensitive(True)
-			ErrorDialog.run(self)
-
-
-class PageViewExtensionBase(ActionExtensionBase):
-	'''Base class for extensions that want to interact with the "page view",
-	which is the primary editor view of the application.
-
-	This extension class will collect actions defined with the C{@action},
-	C{@toggle_action} or C{@radio_action} decorators and add them to the window.
-
-	This extension class also supports showing side panes that are visible as
-	part of the "decoration" of the editor view.
-
-	@ivar pageview: the L{PageView} object
-	@ivar navigation: a L{NavigationModel} model
-	@ivar uistate: a L{ConfigDict} to store the extensions ui state or
-
-	The "uistate" is the per notebook state of the interface, it is
-	intended for stuff like the last folder opened by the user or the
-	size of a dialog after resizing. It is stored in the X{state.conf}
-	file in the notebook cache folder. It differs from the preferences,
-	which are stored globally and dictate the behavior of the application.
-	(To access the preference use C{plugin.preferences}.)
-	'''
-
-	def __init__(self, plugin, pageview):
-		ExtensionBase.__init__(self, plugin, pageview)
-		self.pageview = pageview
-		self._window = self.pageview.get_toplevel()
-		assert hasattr(self._window, 'add_tab'), 'expect mainwindow, got %s' % self._window
-
-		self.navigation = self._window.navigation
-		self.uistate = pageview.notebook.state[self.plugin.config_key]
-
-		self._sidepane_widgets = {}
-		self._add_actions(self._window.uimanager)
-
-		actiongroup = self.pageview.get_action_group('pageview')
-		for name, action in get_actions(self):
-			gaction = action.get_gaction()
-			actiongroup.add_action(gaction)
-
-	def add_sidepane_widget(self, widget, preferences_key):
-		key = widget.__class__.__name__
-		position = self.plugin.preferences[preferences_key]
-		self._window.add_tab(key, widget, position)
-
-		def on_preferences_changed(preferences):
-			position = self.plugin.preferences[preferences_key]
-			self._window.remove(widget)
-			self._window.add_tab(key, widget, position)
-
-		sid = self.connectto(self.plugin.preferences, 'changed', on_preferences_changed)
-		self._sidepane_widgets[widget] = sid
-		widget.show_all()
-
-	def remove_sidepane_widget(self, widget):
-		try:
-			self._window.remove(widget)
-		except ValueError:
-			pass
-
-		try:
-			sid = self._sidepane_widgets.pop(widget)
-			self.plugin.preferences.disconnect(sid)
-		except KeyError:
-			pass
-
-	def teardown(self):
-		for widget in list(self._sidepane_widgets):
-			self.remove_sidepane_widget(widget)
-			widget.disconnect_all()
-
-		actiongroup = self.pageview.get_action_group('pageview')
-		for name, action in get_actions(self):
-			actiongroup.remove_action(action.name)
-
-
-class PageViewExtension(PageViewExtensionBase):
-	'''Base class for extensions of the L{PageView},
-	see L{PageViewExtensionBase} for API documentation.
-	'''
-	pass
-
-
-class InsertedObjectPageviewManager(object):
-	'''"Glue" object to manage "insert object" actions for the L{PageView}
-	Creates an action object for each object type and inserts UI elements
-	for the action in the pageview.
-	'''
-
-	_class_actions = set()
-
-	def __init__(self, pageview):
-		self.pageview = pageview
-		self._actions = set()
-		self.on_changed(None)
-		PluginManager.insertedobjects.connect('changed', self.on_changed)
-
-	@staticmethod
-	def _action_name(key):
-		return 'insert_' + re.sub(r'\W', '_', key)
-
-	def on_changed(self, o):
-		insertedobjects = PluginManager.insertedobjects
-		keys = set(insertedobjects.keys())
-
-		actiongroup = self.pageview.get_action_group('pageview')
-		for key in self._actions - keys:
-			action = getattr(self, self._action_name(key))
-			actiongroup.remove_action(action.name)
-			self._actions.remove(key)
-
-		self._update_class_actions() # Modifies class
-
-		for key in keys - self._actions:
-			action = getattr(self, self._action_name(key))
-			gaction = action.get_gaction()
-			actiongroup.add_action(gaction)
-			self._actions.add(key)
-
-		assert self._actions == keys
-
-	@classmethod
-	def _update_class_actions(cls):
-		# Triggered by instance, could be run multiple times for same change
-		# but redundant runs should do nothing because of no change compared
-		# to "_class_actions"
-		insertedobjects = PluginManager.insertedobjects
-		keys = set(insertedobjects.keys())
-		for key in cls._class_actions - keys:
-			name = cls._action_name(key)
-			if hasattr(cls, name):
-				delattr(cls, name)
-			cls._class_actions.remove(key)
-
-		for key in keys - cls._class_actions:
-			name = cls._action_name(key)
-			obj = insertedobjects[key]
-			func = functools.partial(cls._action_handler, key)
-			action = ActionClassMethod(
-				name, func, obj.label,
-				verb_icon=obj.verb_icon,
-				menuhints='insert',
-			)
-			setattr(cls, name, action)
-			cls._class_actions.add(key)
-
-		assert cls._class_actions == keys
-
-	def _action_handler(key, self): # reverse arg spec due to partial
-		try:
-			otype = PluginManager.insertedobjects[key]
-			notebook, page = self.pageview.notebook, self.pageview.page
-			try:
-				model = otype.new_model_interactive(self.pageview, notebook, page)
-			except ValueError:
-				return # dialog cancelled
-			self.pageview.insert_object_model(otype, model)
-		except:
-			zim.errors.exception_handler(
-				'Exception during action: insert_%s' % key)
-
-
-def _install_format_actions(klass):
-	for name, label, accelerator in (
-		('apply_format_h1', _('Heading _1'), '<Primary>1'), # T: Menu item
-		('apply_format_h2', _('Heading _2'), '<Primary>2'), # T: Menu item
-		('apply_format_h3', _('Heading _3'), '<Primary>3'), # T: Menu item
-		('apply_format_h4', _('Heading _4'), '<Primary>4'), # T: Menu item
-		('apply_format_h5', _('Heading _5'), '<Primary>5'), # T: Menu item
-		('apply_format_strong', _('_Strong'), '<Primary>B'), # T: Menu item
-		('apply_format_emphasis', _('_Emphasis'), '<Primary>I'), # T: Menu item
-		('apply_format_mark', _('_Mark'), '<Primary>U'), # T: Menu item
-		('apply_format_strike', _('_Strike'), '<Primary>K'), # T: Menu item
-		('apply_format_sub', _('_Subscript'), '<Primary><Shift>b'), # T: Menu item
-		('apply_format_sup', _('_Superscript'), '<Primary><Shift>p'), # T: Menu item
-		('apply_format_code', _('_Verbatim'), '<Primary>T'), # T: Menu item
-	):
-		func = functools.partial(klass.do_toggle_format_action, action=name)
-		setattr(klass, name,
-			ActionClassMethod(name, func, label, accelerator=accelerator, menuhints='edit')
-		)
-
-	klass._format_toggle_actions = []
-	for name, label, icon in (
-		('toggle_format_strong', _('_Strong'), 'format-text-bold-symbolic'), # T: menu item for formatting
-		('toggle_format_emphasis', _('_Emphasis'), 'format-text-italic-symbolic'), # T: menu item for formatting
-		('toggle_format_mark', _('_Mark'), 'format-text-underline-symbolic'), # T: menu item for formatting
-		('toggle_format_strike', _('_Strike'), 'format-text-strikethrough-symbolic'), # T: menu item for formatting
-		('toggle_format_code', _('_Verbatim'), 'format-text-code-symbolic'), # T: menu item for formatting
-		('toggle_format_sup', _('Su_perscript'), 'format-text-superscript-symbolic'), # T: menu item for formatting
-		('toggle_format_sub', _('Su_bscript'), 'format-text-subscript-symbolic'), # T: menu item for formatting
-	):
-		func = functools.partial(klass.do_toggle_format_action_alt, action=name)
-		setattr(klass, name,
-			ToggleActionClassMethod(name, func, label, icon=icon, menuhints='edit')
-		)
-		klass._format_toggle_actions.append(name)
-
-	return klass
-
-
-from zim.signals import GSignalEmitterMixin
-
-@_install_format_actions
-@extendable(PageViewExtension, register_after_init=False)
-class PageView(GSignalEmitterMixin, Gtk.VBox):
-	'''Widget to display a single page, consists of a L{TextView} and
-	a L{FindBar}. Also adds menu items and in general integrates
-	the TextView with the rest of the application.
-
-	@ivar text_style: a L{ConfigSectionsDict} with style properties. Although this
-	is a class attribute loading the data from the config file is
-	delayed till the first object is constructed
-
-	@ivar page: L{Page} object for the current page displayed in the widget
-	@ivar readonly: C{True} when the widget is read-only, see
-	L{set_readonly()} for details
-	@ivar view: the L{TextView} child object
-	@ivar find_bar: the L{FindBar} child widget
-	@ivar preferences: a L{ConfigDict} with preferences
-
-	@signal: C{modified-changed ()}: emitted when the page is edited
-	@signal: C{textstyle-changed (style)}:
-	Emitted when textstyle at the cursor changes, gets the list of text styles or None.
-	@signal: C{activate-link (link, hints)}: emitted when a link is opened,
-	stops emission after the first handler returns C{True}
-
-	@todo: document preferences supported by PageView
-	@todo: document extra keybindings implemented in this widget
-	@todo: document style properties supported by this widget
-	'''
-
-	# define signals we want to use - (closure type, return type and arg types)
-	__gsignals__ = {
-		'modified-changed': (GObject.SignalFlags.RUN_LAST, None, ()),
-		'textstyle-changed': (GObject.SignalFlags.RUN_LAST, None, (object,)),
-		'page-changed': (GObject.SignalFlags.RUN_LAST, None, (object,)),
-		'link-caret-enter': (GObject.SignalFlags.RUN_LAST, None, (object,)),
-		'link-caret-leave': (GObject.SignalFlags.RUN_LAST, None, (object,)),
-		'readonly-changed': (GObject.SignalFlags.RUN_LAST, None, (bool,)),
-	}
-
-	__signals__ = {
-		'activate-link': (GObject.SignalFlags.RUN_LAST, bool, (object, object))
-	}
-
-	def __init__(self, notebook, navigation):
-		'''Constructor
-		@param notebook: the L{Notebook} object
-		@param navigation: L{NavigationModel} object
-		'''
-		GObject.GObject.__init__(self)
-		GSignalEmitterMixin.__init__(self)
-
-		self._buffer_signals = ()
-		self.notebook = notebook
-		self.page = None
-		self.navigation = navigation
-		self.readonly = True
-		self._readonly_set = False
-		self._readonly_set_error = False
-		self.ui_is_initialized = False
-		self._caret_link = None
-		self._undo_history_queue = [] # we never lookup in this list, only keep refs - notebook does the caching
-
-		self.preferences = ConfigManager.preferences['PageView']
-		self.preferences.define(
-			show_edit_bar=Boolean(os_default_headerbar),
-			follow_on_enter=Boolean(True),
-			read_only_cursor=Boolean(False),
-			autolink_camelcase=Boolean(True),
-			autolink_page=Boolean(True),
-			autolink_anchor=Boolean(True),
-			autolink_interwiki=Boolean(True),
-			autolink_files=Boolean(True),
-			autoselect=Boolean(True),
-			unindent_on_backspace=Boolean(True),
-			cycle_checkbox_type=Boolean(True),
-			recursive_indentlist=Boolean(True),
-			recursive_checklist=Boolean(False),
-			auto_reformat=Boolean(False),
-			copy_format=Choice('Text', COPY_FORMATS),
-			file_templates_folder=String('~/Templates'),
-		)
-
-		self.textview = TextView(preferences=self.preferences)
-		self.swindow = ScrolledWindow(self.textview)
-		self._hack_hbox = Gtk.HBox()
-		self._hack_hbox.add(self.swindow)
-		self._hack_label = Gtk.Label() # any widget would do I guess
-		self._hack_hbox.pack_end(self._hack_label, False, True, 1)
-
-		self.overlay = Gtk.Overlay()
-		self.overlay.add(self._hack_hbox)
-		self._overlay_label = Gtk.Label()
-		self._overlay_label.set_halign(Gtk.Align.START)
-		self._overlay_label.set_margin_start(12)
-		self._overlay_label.set_valign(Gtk.Align.END)
-		self._overlay_label.set_margin_bottom(5)
-		widget_set_css(self._overlay_label, 'overlay-label',
-			'background: rgba(0, 0, 0, 0.8); '
-			'padding: 3px 5px; border-radius: 3px; '
-			'color: #fff; '
-		) # Tried to make it look like tooltip - based on Adwaita css
-		self._overlay_label.set_no_show_all(True)
-		self.overlay.add_overlay(self._overlay_label)
-		self.overlay.set_overlay_pass_through(self._overlay_label, True)
-		self.add(self.overlay)
-
-		self.textview.connect_object('link-clicked', PageView.activate_link, self)
-		self.textview.connect_object('populate-popup', PageView.do_populate_popup, self)
-		self.textview.connect('link-enter', self.on_link_enter)
-		self.textview.connect('link-leave', self.on_link_leave)
-		self.connect('link-caret-enter', self.on_link_enter)
-		self.connect('link-caret-leave', self.on_link_leave)
-
-		## Create search box
-		self.find_bar = FindBar(textview=self.textview)
-		self.pack_end(self.find_bar, False, True, 0)
-		self.find_bar.hide()
-
-		## setup GUI actions
-		group = get_gtk_actiongroup(self)
-		group.add_actions(MENU_ACTIONS, self)
-
-		# setup hooks for new file submenu
-		action = self.actiongroup.get_action('insert_new_file_menu')
-		action.zim_readonly = False
-		action.connect('activate', self._update_new_file_submenu)
-
-		# ...
-		self.edit_bar = EditBar(self)
-		self._edit_bar_visible = True
-		self.pack_start(self.edit_bar, False, True, 0)
-		#self.reorder_child(self.edit_bar, 0)
-
-		self.edit_bar.show_all()
-		self.edit_bar.set_no_show_all(True)
-
-		def _show_edit_bar_on_hide_find(*a):
-			if self._edit_bar_visible and not self.readonly:
-				self.edit_bar.show()
-
-		self.find_bar.connect('show', lambda o: self.edit_bar.hide())
-		self.find_bar.connect_after('hide', _show_edit_bar_on_hide_find)
-
-		# ...
-		self.preferences.connect('changed', self.on_preferences_changed)
-		self.on_preferences_changed()
-
-		self.text_style = ConfigManager.get_config_dict('style.conf')
-		self.text_style.connect('changed', lambda o: self.on_text_style_changed())
-		self.on_text_style_changed()
-
-		def assert_not_modified(page, *a):
-			if page == self.page \
-			and self.textview.get_buffer().get_modified():
-				raise AssertionError('BUG: page changed while buffer changed as well')
-				# not using assert here because it could be optimized away
-
-		for s in ('store-page', 'delete-page', 'move-page'):
-			self.notebook.connect(s, assert_not_modified)
-
-		# Setup saving
-		if_preferences = ConfigManager.preferences['GtkInterface']
-		if_preferences.setdefault('autosave_timeout', 15)
-		if_preferences.setdefault('autosave_use_thread', True)
-		logger.debug('Autosave interval: %r - use threads: %r',
-			if_preferences['autosave_timeout'],
-			if_preferences['autosave_use_thread']
-		)
-		self._save_page_handler = SavePageHandler(
-			self, notebook,
-			lambda: self.page,
-			timeout=if_preferences['autosave_timeout'],
-			use_thread=if_preferences['autosave_use_thread']
-		)
-
-		def on_focus_out_event(*a):
-			self._save_page_handler.try_save_page()
-			return False # don't block the event
-		self.textview.connect('focus-out-event', on_focus_out_event)
-
-		PluginManager.insertedobjects.connect(
-			'changed',
-			self.on_insertedobjecttypemap_changed
-		)
-
-		initialize_actiongroup(self, 'pageview')
-		self._insertedobject_manager = InsertedObjectPageviewManager(self)
-		self.__zim_extension_objects__.append(self._insertedobject_manager) # HACK to make actions discoverable
-
-	def do_key_press_event(self, event: Gdk.EventKey) -> bool:
-		keyval = strip_boolean_result(event.get_keyval())
-		if keyval == KEYVAL_ESC:
-			# hide the find_bar if it is currently visible
-			if self.find_bar.get_visible():
-				self.hide_find()
-				return True
-		return Gtk.VBox.do_key_press_event(self, event)
-
-	def grab_focus(self):
-		self.textview.grab_focus()
-
-	def on_preferences_changed(self, *a):
-		self.textview.set_cursor_visible(
-			self.preferences['read_only_cursor'] or not self.readonly)
-		self._set_edit_bar_visible(self.preferences['show_edit_bar'])
-
-	def _set_edit_bar_visible(self, visible):
-		self._edit_bar_visible = visible
-		if not visible:
-			self.edit_bar.hide()
-		elif self.find_bar.get_property('visible') or self.readonly:
-			self.edit_bar.hide()
-		else:
-			self.edit_bar.show()
-
-	def on_text_style_changed(self, *a):
-		'''(Re-)intializes properties for TextView, TextBuffer and
-		TextTags based on the properties in the style config.
-		'''
-
-		# TODO: reload buffer on style changed to make change visible
-		#       now it is only visible on next page load
-
-		self.text_style['TextView'].define(
-			bullet_icon_size=ConfigDefinitionConstant(
-				'GTK_ICON_SIZE_MENU',
-				Gtk.IconSize,
-				'GTK_ICON_SIZE'
-			)
-		)
-
-		self.text_style['TextView'].setdefault('indent', TextBuffer.pixels_indent)
-		self.text_style['TextView'].setdefault('tabs', None, int)
-			# Don't set a default for 'tabs' as not to break pages that
-			# were created before this setting was introduced.
-		self.text_style['TextView'].setdefault('linespacing', 3)
-		self.text_style['TextView'].setdefault('wrapped-lines-linespacing', 0)
-		self.text_style['TextView'].setdefault('font', None, str)
-		self.text_style['TextView'].setdefault('justify', None, str)
-		#~ print self.text_style['TextView']
-
-		# Set properties for TextVIew
-		if self.text_style['TextView']['tabs']:
-			tabarray = Pango.TabArray(1, True) # Initial size, position in pixels
-			tabarray.set_tab(0, Pango.TabAlign.LEFT, self.text_style['TextView']['tabs'])
-				# We just set the size for one tab, apparently this gets
-				# copied automaticlly when a new tab is created by the textbuffer
-			self.textview.set_tabs(tabarray)
-
-		if self.text_style['TextView']['linespacing']:
-			self.textview.set_pixels_below_lines(self.text_style['TextView']['linespacing'])
-
-		if self.text_style['TextView']['wrapped-lines-linespacing']:
-			self.textview.set_pixels_inside_wrap(self.text_style['TextView']['wrapped-lines-linespacing'])
-
-		if self.text_style['TextView']['font']:
-			font = Pango.FontDescription(self.text_style['TextView']['font'])
-			self.textview.modify_font(font)
-		else:
-			self.textview.modify_font(None)
-
-		if self.text_style['TextView']['justify']:
-			try:
-				const = self.text_style['TextView']['justify']
-				assert hasattr(Gtk.Justification, const), 'No such constant: Gtk.%s' % const
-				self.textview.set_justification(getattr(Gtk.Justification, const))
-			except:
-				logger.exception('Exception while setting justification:')
-
-		# Set properties for TextBuffer
-		TextBuffer.pixels_indent = self.text_style['TextView']['indent']
-		TextBuffer.bullet_icon_size = self.text_style['TextView']['bullet_icon_size']
-
-		# Load TextTags
-		testbuffer = Gtk.TextBuffer()
-		for key in [k for k in list(self.text_style.keys()) if k.startswith('Tag ')]:
-			section = self.text_style[key]
-			defs = [(k, TextBuffer.tag_attributes[k])
-				for k in section._input if k in TextBuffer.tag_attributes]
-			section.define(defs)
-			tag = key[4:]
-
-			try:
-				if not tag in TextBuffer.tag_styles:
-					raise AssertionError('No such tag: %s' % tag)
-
-				attrib = dict(i for i in list(section.items()) if i[1] is not None)
-				if 'linespacing' in attrib:
-					attrib['pixels-below-lines'] = attrib.pop('linespacing')
-
-				#~ print('TAG', tag, attrib)
-				testtag = testbuffer.create_tag('style-' + tag, **attrib)
-				if not testtag:
-					raise AssertionError('Could not create tag: %s' % tag)
-			except:
-				logger.exception('Exception while parsing tag: %s:', tag)
-			else:
-				TextBuffer.tag_styles[tag].update(attrib)
-
-	def _connect_focus_event(self):
-		# Connect to parent window here in a HACK to ensure
-		# we do not hijack keybindings like ^C and ^V while we are not
-		# focus (e.g. paste in find bar) Put it here to ensure
-		# mainwindow is initialized.
-		def set_actiongroup_sensitive(window, widget):
-			#~ print('!! FOCUS SET:', widget)
-			sensitive = widget is self.textview
-
-			# Enable keybindings and buttons for find functionality if find bar is in focus
-			force_sensitive = ()
-			if widget and widget.get_parent() is self.find_bar:
-				force_sensitive = ("show_find", "find_next", "find_previous",
-					"show_find_alt1", "find_next_alt1", "find_previous_alt1")
-
-			self._set_menuitems_sensitive(sensitive, force_sensitive)
-
-		window = self.get_toplevel()
-		if window and window != self:
-			window.connect('set-focus', set_actiongroup_sensitive)
-
-	def on_link_enter(self, view, link):
-		if link_type(link['href']) == 'page':
-			href = HRef.new_from_wiki_link(link['href'])
-			path = self.notebook.pages.resolve_link(self.page, href)
-			name = path.name + '#' + href.anchor if href.anchor else path.name
-			self._overlay_label.set_text('Go to "%s"' % name)# T: tooltip text for links to pages
-		else:
-			self._overlay_label.set_text('Open "%s"' % link['href']) # T: tooltip text for links to files/URLs etc.
-
-		self._overlay_label.show()
-
-	def on_link_leave(self, view, link):
-		self._overlay_label.hide()
-
-	def set_page(self, page, cursor=None):
-		'''Set the current page to be displayed in the pageview
-
-		When the page does not yet exist a template is loaded for a
-		new page which is obtained from
-		L{Notebook.get_template()<zim.notebook.Notebook.get_template>}.
-
-		Exceptions while loading the page are handled gracefully with
-		an error dialog and will result in the widget to be read-only
-		and insensitive until the next page is loaded.
-
-		@param page: a L{Page} object
-		@keyword cursor: optional cursor position (integer)
-
-		When the cursor is set to C{-1} the cursor will be placed at
-		the end of the buffer.
-
-		If cursor is C{None} the cursor is set at the start of the page
-		for existing pages or to the end of the template when the page
-		does not yet exist.
-		'''
-		if self.page is None:
-			# first run - bootstrap HACK
-			self._connect_focus_event()
-
-		# Teardown connection with current page buffer
-		prev_buffer = self.textview.get_buffer()
-		finderstate = prev_buffer.finder.get_state()
-		for id in self._buffer_signals:
-			prev_buffer.disconnect(id)
-		self._buffer_signals = ()
-
-		# now create the new buffer
-		self._readonly_set_error = False
-		try:
-			self.page = page
-			buffer = page.get_textbuffer(self._create_textbuffer)
-			self._buffer_signals = (
-				buffer.connect('end-insert-tree', self._hack_on_inserted_tree),
-			)
-			# TODO: also connect after insert widget ?
-
-			self.textview.set_buffer(buffer)
-			self._hack_on_inserted_tree()
-
-			if cursor is None:
-				cursor = -1 if buffer.showing_template else 0
-
-		except Exception as error:
-			# Maybe corrupted parse tree - prevent page to be edited or saved back
-			self._readonly_set_error = True
-			self._update_readonly()
-			self.set_sensitive(False)
-			ErrorDialog(self, error).run()
-		else:
-
-			# Finish hooking up the new page
-			self.set_cursor_pos(cursor)
-
-			self._buffer_signals += (
-				buffer.connect('textstyle-changed', lambda o, *a: self.emit('textstyle-changed', *a)),
-				buffer.connect('modified-changed', lambda o: self.on_modified_changed(o)),
-				buffer.connect_after('mark-set', self.do_mark_set),
-			)
-
-			buffer.finder.set_state(*finderstate) # maintain state
-
-			self.set_sensitive(True)
-			self._update_readonly()
-
-			self.emit('page-changed', self.page)
-
-	def _create_textbuffer(self, parsetree=None):
-		# Callback for page.get_textbuffer
-		buffer = TextBuffer(self.notebook, self.page, parsetree=parsetree)
-
-		readonly = self._readonly_set or self.notebook.readonly or self.page.readonly
-			# Do not use "self.readonly" here, may not yet be intialized
-		if parsetree is None and not readonly:
-			# HACK: using None value instead of "hascontent" to distinguish
-			# between a page without source and an existing empty page
-			parsetree = self.notebook.get_template(self.page)
-			buffer.set_parsetree(parsetree, showing_template=True)
-			buffer.set_modified(False)
-			# By setting this instead of providing to the TextBuffer constructor
-			# this template can be undone
-
-		return buffer
-
-	def on_modified_changed(self, buffer):
-		if buffer.get_modified():
-			if self.readonly:
-				logger.warning('Buffer edited while textview read-only - potential bug')
-			else:
-				if not (self._undo_history_queue and self._undo_history_queue[-1] is self.page):
-					if self.page in self._undo_history_queue:
-						self._undo_history_queue.remove(self.page)
-					elif len(self._undo_history_queue) > MAX_PAGES_UNDO_STACK:
-						self._undo_history_queue.pop(0)
-					self._undo_history_queue.append(self.page)
-
-				buffer.showing_template = False
-				self.emit('modified-changed')
-				self._save_page_handler.queue_autosave()
-
-	def save_changes(self, write_if_not_modified=False):
-		'''Save contents of the widget back to the page object and
-		synchronize it with the notebook.
-
-		@param write_if_not_modified: If C{True} page will be written
-		even if it is not changed. (This allows e.g. to force saving template
-		content to disk without editing.)
-		'''
-		if write_if_not_modified or self.page.modified:
-			self._save_page_handler.save_page_now()
-		self._save_page_handler.wait_for_store_page_async()
-
-	def _hack_on_inserted_tree(self, *a):
-		if self.textview._object_widgets:
-			# Force resize of the scroll window, forcing a redraw to fix
-			# glitch in allocation of embedded obejcts, see isse #642
-			# Will add another timeout to rendering the page, increasing the
-			# priority breaks the hack though. Which shows the glitch is
-			# probably also happening in a drawing or resizing idle event
-			#
-			# Additional hook is needed for scrolling because re-rendering the
-			# objects changes the textview size and thus looses the scrolled
-			# position. Here idle didn't work so used a time-out with the
-			# potential risk that in some cases the timeout is to fast or to slow.
-
-			self._hack_label.show_all()
-			def scroll():
-				self.scroll_cursor_on_screen()
-				return False
-
-			def hide_hack():
-				self._hack_label.hide()
-				GLib.timeout_add(100, scroll)
-				return False
-
-			GLib.idle_add(hide_hack)
-		else:
-			self._hack_label.hide()
-
-	def on_insertedobjecttypemap_changed(self, *a):
-		self.save_changes()
-		self.page.reload_textbuffer() # HACK - should not need to reload whole page just to load objects
-
-	def set_readonly(self, readonly):
-		'''Set the widget read-only or not
-
-		Sets the read-only state but also update menu items etc. to
-		reflect the new state.
-
-		@param readonly: C{True} or C{False} to set the read-only state
-
-		Effective read-only state seen in the C{self.readonly} attribute
-		is in fact C{True} (so read-only) when either the widget itself
-		OR the current page is read-only. So setting read-only to
-		C{False} here may not immediately change C{self.readonly} if
-		a read-only page is loaded.
-		'''
-		self._readonly_set = readonly
-		self._update_readonly()
-		self.emit('readonly-changed', readonly)
-
-	def _update_readonly(self):
-		self.readonly = self._readonly_set \
-			or self._readonly_set_error \
-			or self.page is None \
-			or self.notebook.readonly \
-			or self.page.readonly
-		self.textview.set_editable(not self.readonly)
-		self.textview.set_cursor_visible(
-			self.preferences['read_only_cursor'] or not self.readonly)
-		self._set_menuitems_sensitive(True) # XXX not sure why this is here
-
-		if not self._edit_bar_visible:
-			pass
-		elif self.find_bar.get_property('visible') or self.readonly:
-			self.edit_bar.hide()
-		else:
-			self.edit_bar.show()
-
-	def _set_menuitems_sensitive(self, sensitive, force_sensitive=()):
-		'''Batch update global menu sensitivity while respecting
-		sensitivities set due to cursor position, readonly state etc.
-		'''
-
-		if sensitive:
-			# partly overrule logic in window.toggle_editable()
-			for action in self.actiongroup.list_actions():
-				action.set_sensitive(
-					action.zim_readonly or not self.readonly)
-
-			# update state for menu items for checkboxes and links
-			buffer = self.textview.get_buffer()
-			iter = buffer.get_insert_iter()
-			mark = buffer.get_insert()
-			self.do_mark_set(buffer, iter, mark)
-		else:
-			for action in self.actiongroup.list_actions():
-				if action.get_name() not in force_sensitive:
-					action.set_sensitive(False)
-				else:
-					action.set_sensitive(True)
-
-	def set_cursor_pos(self, pos):
-		'''Set the cursor position in the buffer and scroll the TextView
-		to show it
-
-		@param pos: the cursor position as an integer offset from the
-		start of the buffer
-
-		As a special case when the cursor position is C{-1} the cursor
-		is set at the end of the buffer.
-		'''
-		buffer = self.textview.get_buffer()
-		if pos < 0:
-			start, end = buffer.get_bounds()
-			iter = end
-		else:
-			iter = buffer.get_iter_at_offset(pos)
-
-		buffer.place_cursor(iter)
-		self.scroll_cursor_on_screen()
-
-	def get_cursor_pos(self):
-		'''Get the cursor position in the buffer
-
-		@returns: the cursor position as an integer offset from the
-		start of the buffer
-		'''
-		buffer = self.textview.get_buffer()
-		iter = buffer.get_iter_at_mark(buffer.get_insert())
-		return iter.get_offset()
-
-	def scroll_cursor_on_screen(self):
-		buffer = self.textview.get_buffer()
-		self.textview.scroll_to_mark(buffer.get_insert(), SCROLL_TO_MARK_MARGIN, False, 0, 0)
-
-	def set_scroll_pos(self, pos):
-		pass # FIXME set scroll position
-
-	def get_scroll_pos(self):
-		pass # FIXME get scroll position
-
-	def get_selection(self, format=None):
-		'''Convenience method to get the text of the current selection.
-
-		@param format: format to use for the formatting of the returned
-		text (e.g. 'wiki' or 'html'). If the format is C{None} only the
-		text will be returned without any formatting.
-
-		@returns: text selection or C{None}
-		'''
-		buffer = self.textview.get_buffer()
-		bounds = buffer.get_selection_bounds()
-		if bounds:
-			if format:
-				tree = buffer.get_parsetree(bounds)
-				dumper = get_format(format).Dumper()
-				lines = dumper.dump(tree)
-				return ''.join(lines)
-			else:
-				return bounds[0].get_text(bounds[1])
-		else:
-			return None
-
-	def get_word(self, format=None):
-		'''Convenience method to get the word that is under the cursor
-
-		@param format: format to use for the formatting of the returned
-		text (e.g. 'wiki' or 'html'). If the format is C{None} only the
-		text will be returned without any formatting.
-
-		@returns: current word or C{None}
-		'''
-		buffer = self.textview.get_buffer()
-		buffer.select_word()
-		return self.get_selection(format)
-
-	def replace_selection(self, text, autoselect=None):
-		assert autoselect in (None, 'word')
-		buffer = self.textview.get_buffer()
-		if not buffer.get_has_selection():
-			if autoselect == 'word':
-				buffer.select_word()
-			else:
-				raise AssertionError
-
-		bounds = buffer.get_selection_bounds()
-		if bounds:
-			start, end = bounds
-			with buffer.user_action:
-				buffer.delete(start, end)
-				buffer.insert_at_cursor(''.join(text))
-		else:
-			buffer.insert_at_cursor(''.join(text))
-
-	def do_mark_set(self, buffer, iter, mark):
-		'''
-		@emits link-caret-enter
-		@emits link-caret-leave
-		'''
-
-		# Update menu items relative to cursor position
-		if self.readonly or mark.get_name() != 'insert':
-			return
-
-		# Set sensitivity of various menu options
-		line = iter.get_line()
-		bullet = buffer.get_bullet(line)
-		if bullet and bullet in CHECKBOXES:
-			self.actiongroup.get_action('uncheck_checkbox').set_sensitive(True)
-			self.actiongroup.get_action('toggle_checkbox').set_sensitive(True)
-			self.actiongroup.get_action('xtoggle_checkbox').set_sensitive(True)
-			self.actiongroup.get_action('migrate_checkbox').set_sensitive(True)
-			self.actiongroup.get_action('transmigrate_checkbox').set_sensitive(True)
-		else:
-			self.actiongroup.get_action('uncheck_checkbox').set_sensitive(False)
-			self.actiongroup.get_action('toggle_checkbox').set_sensitive(False)
-			self.actiongroup.get_action('xtoggle_checkbox').set_sensitive(False)
-			self.actiongroup.get_action('migrate_checkbox').set_sensitive(False)
-			self.actiongroup.get_action('transmigrate_checkbox').set_sensitive(False)
-
-		if buffer.get_link_tag(iter):
-			self.actiongroup.get_action('remove_link').set_sensitive(True)
-			self.actiongroup.get_action('edit_object').set_sensitive(True)
-		elif buffer.get_image_data(iter):
-			self.actiongroup.get_action('remove_link').set_sensitive(False)
-			self.actiongroup.get_action('edit_object').set_sensitive(True)
-		else:
-			self.actiongroup.get_action('edit_object').set_sensitive(False)
-			self.actiongroup.get_action('remove_link').set_sensitive(False)
-
-		self.actiongroup.get_action('move_text').set_sensitive(buffer.get_has_selection())
-
-		# Emit signal if passing through a link
-		link = buffer.get_link_data(iter)
-		if link:
-			if not self._caret_link:  # we enter link for the first time
-				self.emit("link-caret-enter", link)
-			elif self._caret_link != link:  # we changed the link
-				self.emit("link-caret-leave", self._caret_link)
-				self.emit("link-caret-enter", link)
-		elif self._caret_link:  # we left the link
-			self.emit("link-caret-leave", self._caret_link)
-		self._caret_link = link
-
-	def do_textstyle_changed(self, styles):
-		if not styles:  # styles can be None or a list
-			styles = []
-
-		for name in self._format_toggle_actions:
-			getattr(self, name).set_active(name[14:] in styles) # len("toggle_format_") = 14
-
-	def activate_link(self, link, new_window=False):
-		if not isinstance(link, str):
-			link = link['href']
-
-		logger.debug('Activate link: %s', link)
-
-		if link_type(link) == 'interwiki':
-			target = interwiki_link(link)
-			if target is not None:
-				link = target
-			else:
-				name = link.split('?')[0]
-				error = Error(_('No such wiki defined: %s') % name)
-					# T: error when unknown interwiki link is clicked
-				return ErrorDialog(self, error).run()
-
-		hints = {'new_window': new_window}
-		self.emit_return_first('activate-link', link, hints)
-
-	def do_activate_link(self, link, hints):
-		try:
-			self._do_activate_link(link, hints)
-		except:
-			zim.errors.exception_handler(
-				'Exception during activate-link(%r)' % ((link, hints),))
-
-	def _do_activate_link(self, link, hints):
-		type = link_type(link)
-
-		if type == 'page':
-			href = HRef.new_from_wiki_link(link)
-			path = self.notebook.pages.resolve_link(self.page, href)
-			self.navigation.open_page(path, anchor=href.anchor, new_window=hints.get('new_window', False))
-		elif type == 'file':
-			path = self.notebook.resolve_file(link, self.page)
-			open_file(self, path)
-		elif type == 'notebook':
-			from zim.main import ZIM_APPLICATION
-
-			if link.startswith('zim+'):
-				uri, pagelink = link[4:], None
-				if '?' in uri:
-					uri, pagelink = uri.split('?', 1) # pagelink part can include # anchor
-
-				ZIM_APPLICATION.run('--gui', uri, pagelink)
-
-			else:
-				ZIM_APPLICATION.run('--gui', FilePath(link).uri)
-
-		else:
-			if type == 'mailto' and not link.startswith('mailto:'):
-				link = 'mailto:' + link  # Enforce proper URI form
-			open_url(self, link)
-
-		return True # handled
-
-	def navigate_to_anchor(self, name, select_line=False, fail_silent=False):
-		"""Navigate to an anchor on the current page.
-		@param name: The name of the anchor to navigate to
-		@param select_line: Select the whole line after
-		"""
-		logger.debug("navigating to anchor '%s'", name)
-		textview = self.textview
-		buffer = textview.get_buffer()
-		iter = buffer.find_anchor(name)
-		if not iter:
-			if not fail_silent:
-				ErrorDialog(self, _('Id "%s" not found on the current page') % name).run() # T: error when anchor location in page not found
-			return
-		elif not iter.starts_line():
-			iter.forward_char() # Place iter after inline object
-
-		buffer.place_cursor(iter)
-		if select_line:
-			buffer.select_line()
-		textview.scroll_to_mark(buffer.get_insert(), SCROLL_TO_MARK_MARGIN, False, 0, 0)
-
-	def do_populate_popup(self, menu):
-		buffer = self.textview.get_buffer()
-		if not buffer.get_has_selection():
-			iter = self.textview._get_popup_menu_mark()
-			if iter is None:
-				self._default_do_populate_popup(menu)
-			else:
-				if iter.get_line_offset() == 1:
-					iter.backward_char() # if clicked on right half of image, iter is after the image
-				bullet = buffer.get_bullet_at_iter(iter)
-				if bullet and bullet in CHECKBOXES:
-					self._checkbox_do_populate_popup(menu, buffer, iter)
-				else:
-					self._default_do_populate_popup(menu)
-		else:
-			self._default_do_populate_popup(menu)
-		menu.show_all()
-
-	def _default_do_populate_popup(self, menu):
-		# Add custom tool
-		# FIXME need way to (deep)copy widgets in the menu
-		#~ toolmenu = uimanager.get_widget('/text_popup')
-		#~ tools = [tool for tool in toolmenu.get_children()
-					#~ if not isinstance(tool, Gtk.SeparatorMenuItem)]
-		#~ print('>>> TOOLS', tools)
-		#~ if tools:
-			#~ menu.prepend(Gtk.SeparatorMenuItem())
-			#~ for tool in tools:
-				#~ tool.reparent(menu)
-
-		buffer = self.textview.get_buffer()
-
-		### Copy As option ###
-		default = self.preferences['copy_format'].lower()
-		copy_as_menu = Gtk.Menu()
-		for label in COPY_FORMATS:
-			if label.lower() == default:
-				continue # Covered by default Copy action
-
->>>>>>> 966fbd9e
 			format = zim.formats.canonical_name(label)
 			item = Gtk.MenuItem.new_with_mnemonic(label)
 			if buffer.get_has_selection():
@@ -4596,8 +1372,6 @@
 			else:
 				item.set_sensitive(False)
 			copy_as_menu.append(item)
-<<<<<<< HEAD
-=======
 
 		item = Gtk.MenuItem.new_with_mnemonic(_('Copy _As...')) # T: menu item for context menu of editor
 		item.set_submenu(copy_as_menu)
@@ -4709,7 +1483,7 @@
 		item = [
 				Gtk.MenuItem.new_with_mnemonic(_('Copy _Link')), # T: context menu item
 				Gtk.MenuItem.new_with_mnemonic(_('Cut Lin_k')), # T: context menu item
-                ]
+				]
 
 		if type == 'page':
 			href = HRef.new_from_wiki_link(link['href'])
@@ -4797,7 +1571,7 @@
 			(CHECKED_BOX, _('Check Checkbox \'V\'')), # T: popup menu menuitem
 			(UNCHECKED_BOX, _('Un-check Checkbox')), # T: popup menu menuitem
 		):
-			item = Gtk.ImageMenuItem(bullet_types[bullet])
+			item = Gtk.ImageMenuItem(BULLET_TYPES[bullet])
 			item.set_label(label)
 			item.connect('activate', callback(buffer.set_bullet, line, bullet))
 			menu.prepend(item)
@@ -5236,55 +2010,13 @@
 	def clear_formatting(self):
 		'''Menu item to remove formatting from current (auto-)selection'''
 		buffer = self.textview.get_buffer()
-		mark = buffer.create_mark(None, buffer.get_insert_iter())
-
-		pre_tag = buffer.get_tag_table().lookup('style-pre')
-		if buffer.get_has_selection():
-			start, end = buffer.get_selection_bounds()
-			in_pre_block = buffer.range_has_tag(pre_tag, start, end)
-		else:
-			iter = buffer.get_insert_iter()
-			in_pre_block = pre_tag in buffer.iter_get_zim_tags(iter)
-
-		if in_pre_block:
-			selected = buffer.select_lines_for_selection()
-		else:
-			selected = self.autoselect()
-
-		if buffer.get_has_selection():
-			start, end = buffer.get_selection_bounds() # can be modified
-			if start.starts_line() and end.starts_line():
-				buffer.smart_remove_tags(_is_format_tag, start, end)
-			else:
-				# Exclude line-based format tags
-				buffer.smart_remove_tags(_is_inline_format_tag, start, end)
-			if selected:
-				# If we keep the selection we can not continue typing
-				# so remove the selection and restore the cursor.
-				buffer.unset_selection()
-				buffer.place_cursor(buffer.get_iter_at_mark(mark))
-			buffer.update_editmode()
-		else:
-			buffer.filter_editmode(_is_not_inline_format_tag)
-
-		buffer.delete_mark(mark)
+		buffer.clear_formatting_interactive(autoselect=self.preferences['autoselect'])
 
 	@action(_('_Remove Heading'), '<Primary>7', menuhints='edit') # T: Menu item
 	def clear_heading_format(self):
 		'''Menu item to remove heading'''
 		buffer = self.textview.get_buffer()
-		mark = buffer.create_mark(None, buffer.get_insert_iter())
-		selected = buffer.select_lines_for_selection()
-		if buffer.get_has_selection():
-			start, end = buffer.get_selection_bounds()
-			buffer.smart_remove_tags(_is_heading_tag, start, end)
-			if selected:
-				buffer.unset_selection()
-				buffer.place_cursor(buffer.get_iter_at_mark(mark))
-		else:
-			buffer.filter_editmode(tag_filter=_is_not_inline_format_tag)
-
-		buffer.delete_mark(mark)
+		buffer.clear_heading_format_interactive()
 
 	def do_toggle_format_action_alt(self, active, action):
 		self.do_toggle_format_action(action)
@@ -5304,80 +2036,21 @@
 			assert False, "BUG: don't known this action"
 		self.toggle_format(style)
 
-	def toggle_format(self, format):
+	def toggle_format(self, name):
 		'''Toggle the format for the current (auto-)selection or new
 		insertions at the current cursor position
 
 		When the cursor is at the begin or in the middle of a word and there is
-		not selection, the word is selected automatically to toggle the format.
+		no selection, the word is selected automatically to toggle the format.
 		For headings and other line based formats auto-selects the whole line.
 
 		This is the handler for all the format actions.
 
-		@param format: the format style name (e.g. "h1", "strong" etc.)
-		'''
-		buffer = self.textview.get_buffer()
-		selected = False
-		bounds = buffer.get_selection_bounds()
-		start, end = bounds if bounds else (None, None)
-		mark = buffer.create_mark(None, buffer.get_insert_iter())
-
-		if format in ('h1', 'h2', 'h3', 'h4', 'h5', 'h6'):
-			selected = buffer.select_lines_for_selection()
-		elif format == 'code' and bounds and start.starts_line() and end.starts_line():
-			# Change 'code' to 'pre'
-			# In case line is selected up to end of line or selection stops
-			# halfway a line, it should remain  "code" and not become a "pre" block
-			format = 'pre'
-		else:
-			# Check formatting is consistent left and right
-			iter = buffer.get_insert_iter()
-			format_left = format in [t.zim_tag for t in buffer.iter_get_zim_tags(iter)]
-			format_right = format in [t.zim_tag for t in filter(_is_zim_tag, iter.get_tags())]
-			if format_left is format_right:
-				selected = self.autoselect()
-
-		buffer.toggle_format_tag_by_name(format)
-
-		if selected:
-			# If we keep the selection we can not continue typing
-			# so remove the selection and restore the cursor.
-			buffer.unset_selection()
-			buffer.place_cursor(buffer.get_iter_at_mark(mark))
-		buffer.delete_mark(mark)
-
-	def autoselect(self, selectline=False):
-		'''Auto select either a word or a line.
-
-		Does not do anything if a selection is present already or when
-		the preference for auto-select is set to False.
-
-		@param selectline: if C{True} auto-select a whole line,
-		only auto-select a single word otherwise
-		@returns: C{True} when this function changed the selection.
-		'''
-		if not self.preferences['autoselect']:
-			return False
-
-		buffer = self.textview.get_buffer()
-		if buffer.get_has_selection():
-			start, end = buffer.get_selection_bounds()
-			if selectline:
-				start_line, end_line = start.get_line(), end.get_line()
-				if start.starts_line() and end.starts_line():
-					return False
-				elif end.starts_line():
-					end_line -= 1
-				else:
-					pass
-				return buffer.select_lines(start_line, end_line)
-			else:
-				return buffer.strip_selection()
-		elif selectline:
-			return buffer.select_line()
-		else:
-			return buffer.select_word()
-
+		@param name: the format style name (e.g. "h1", "strong" etc.)
+		'''
+		buffer = self.textview.get_buffer()
+		buffer.toggle_format_tag_by_name_interactive(name, autoselect=self.preferences['autoselect'])
+		
 	@action(_('Move Selected Text...')) # T: Menu item
 	def move_text(self):
 		buffer = self.textview.get_buffer()
@@ -5493,820 +2166,3 @@
 			self.textview.modify_font(font)
 
 		self.text_style.write()
-
-
-class InsertedObjectAnchor(Gtk.TextChildAnchor):
-
-	is_inline = False # T: whether or not this object can be inline in a paragraph
-
-	def create_widget(self):
-		raise NotImplementedError
-
-	def dump(self, builder):
-		raise NotImplementedError
-
-
-class LineSeparatorAnchor(InsertedObjectAnchor):
-
-	def create_widget(self):
-		return LineSeparator()
-
-	def dump(self, builder):
-		builder.start(LINE, {})
-		builder.data('-'*20) # FIXME: get rid of text here
-		builder.end(LINE)
->>>>>>> 966fbd9e
-
-		item = Gtk.MenuItem.new_with_mnemonic(_('Copy _As...')) # T: menu item for context menu of editor
-		item.set_submenu(copy_as_menu)
-		menu.insert(item, 2) # position after Copy in the standard menu - may not be robust...
-			# FIXME get code from test to seek stock item
-
-		### Paste As
-		item = Gtk.MenuItem.new_with_mnemonic(_('Paste As _Verbatim')) # T: menu item for context menu of editor
-		item.set_sensitive(Clipboard.clipboard.wait_is_text_available())
-		item.connect('activate', lambda o: self.textview.do_paste_clipboard(format='verbatim'))
-		item.show_all()
-		menu.insert(item, 4) # position after Paste in the standard menu - may not be robust...
-			# FIXME get code from test to seek stock item
-
-		### Move text to new page ###
-		item = Gtk.MenuItem.new_with_mnemonic(_('Move Selected Text...'))
-			# T: Context menu item for pageview to move selected text to new/other page
-		menu.insert(item, 7) # position after Copy in the standard menu - may not be robust...
-			# FIXME get code from test to seek stock item
-
-		if buffer.get_has_selection():
-			item.connect('activate', lambda o: self.move_text())
-		else:
-			item.set_sensitive(False)
-		###
-
-		iter = self.textview._get_popup_menu_mark()
-			# This iter can be either cursor position or pointer
-			# position, depending on how the menu was called
-		if iter is None:
-			return
-
-		def _copy_link_to_anchor(o, anchor, text):
-			path = self.page
-			Clipboard.set_pagelink(self.notebook, path, anchor, text)
-			SelectionClipboard.set_pagelink(self.notebook, path, anchor, text)
-
-		# copy link to anchor or heading
-		item = Gtk.MenuItem.new_with_mnemonic(_('Copy _link to this location')) # T: menu item to copy link to achor location in page
-		anchor = buffer.get_anchor_for_location(iter)
-		if anchor:
-			heading_text = buffer.get_heading_text(iter) # can be None if not a heading
-			item.connect('activate', _copy_link_to_anchor, anchor, heading_text)
-		else:
-			item.set_sensitive(False)
-		menu.insert(item, 3)
-
-		# link
-		link = buffer.get_link_data(iter)
-		if link:
-			type = link_type(link['href'])
-			if type == 'file':
-				file = link['href']
-			else:
-				file = None
-		else:
-			image = buffer.get_image_data(iter)
-			if image is None:
-				# Maybe we clicked right side of an image
-				iter.backward_char()
-				image = buffer.get_image_data(iter)
-
-			if image:
-				type = 'image'
-				file = image['src']
-			else:
-				return # No link or image
-
-		if file:
-			file = self.notebook.resolve_file(file, self.page)
-
-		menu.prepend(Gtk.SeparatorMenuItem())
-
-		# remove link
-		if link:
-			item = Gtk.MenuItem.new_with_mnemonic(_('_Remove Link'))
-			item.connect('activate', lambda o: self.remove_link(iter=iter))
-			item.set_sensitive(not self.readonly)
-			menu.prepend(item)
-
-		# edit
-		if type == 'image':
-			item = Gtk.MenuItem.new_with_mnemonic(_('_Edit Properties')) # T: menu item in context menu for image
-		else:
-			item = Gtk.MenuItem.new_with_mnemonic(_('_Edit Link')) # T: menu item in context menu
-		item.connect('activate', lambda o: self.edit_object(iter=iter))
-		item.set_sensitive(not self.readonly)
-		menu.prepend(item)
-
-		# copy & cut
-		def set_pagelink(o, path, anchor):
-			Clipboard.set_pagelink(self.notebook, path, anchor)
-			SelectionClipboard.set_pagelink(self.notebook, path, anchor)
-
-		def set_interwikilink(o, data):
-			href, url = data
-			Clipboard.set_interwikilink(href, url)
-			SelectionClipboard.set_interwikilink(href, url)
-
-		def set_uri(o, uri):
-			Clipboard.set_uri(uri)
-			SelectionClipboard.set_uri(uri)
-
-		def cut(o, setter, *args):
-			# setter: one of the above three set_* functions
-			setter(o, *args)
-			self.remove_link(iter=iter)
-
-		item = [
-				Gtk.MenuItem.new_with_mnemonic(_('Copy _Link')), # T: context menu item
-				Gtk.MenuItem.new_with_mnemonic(_('Cut Lin_k')), # T: context menu item
-				]
-
-		if type == 'page':
-			href = HRef.new_from_wiki_link(link['href'])
-			path = self.notebook.pages.resolve_link(self.page, href)
-			item[0].connect('activate', set_pagelink, path, href.anchor)
-			item[1].connect('activate', cut, set_pagelink, path, href.anchor)
-		elif type == 'interwiki':
-			url = interwiki_link(link['href'])
-			item[0].connect('activate', set_interwikilink, (link['href'], url))
-			item[1].connect('activate', cut, set_interwikilink, (link['href'], url))
-		elif type == 'mailto':
-			item[0] = Gtk.MenuItem.new_with_mnemonic(_('Copy Email Address')) # T: context menu item
-			item[0].connect('activate', set_uri, file or link['href'])
-			item[1].connect('activate', cut, set_uri, file or link['href'])
-		else:
-			item[0].connect('activate', set_uri, file or link['href'])
-			item[1].connect('activate', cut, set_uri, file or link['href'])
-
-		item[1].set_sensitive(not self.readonly)
-		menu.prepend(item[0])
-		menu.prepend(item[1])
-
-		menu.prepend(Gtk.SeparatorMenuItem())
-
-		# open with & open folder
-		if type in ('file', 'image') and file:
-			item = Gtk.MenuItem.new_with_mnemonic(_('Open Folder'))
-				# T: menu item to open containing folder of files
-			menu.prepend(item)
-			dir = file.parent()
-			if dir.exists():
-				item.connect('activate', lambda o: open_file(self, dir))
-			else:
-				item.set_sensitive(False)
-
-			item = Gtk.MenuItem.new_with_mnemonic(_('Open With...'))
-				# T: menu item for sub menu with applications
-			menu.prepend(item)
-			if file.exists():
-				submenu = OpenWithMenu(self, file)
-				item.set_submenu(submenu)
-			else:
-				item.set_sensitive(False)
-		elif type not in ('page', 'notebook', 'interwiki', 'file', 'image'): # urls etc.
-			# FIXME: for interwiki inspect final link and base
-			# open with menu based on that url type
-			item = Gtk.MenuItem.new_with_mnemonic(_('Open With...'))
-			menu.prepend(item)
-			submenu = OpenWithMenu(self, link['href'])
-			if submenu.get_children():
-				item.set_submenu(submenu)
-			else:
-				item.set_sensitive(False)
-
-		# open in new window
-		if type == 'page':
-			item = Gtk.MenuItem.new_with_mnemonic(_('Open in New _Window'))
-				# T: menu item to open a link
-			item.connect(
-				'activate', lambda o: self.activate_link(link, new_window=True))
-			menu.prepend(item)
-
-		# open
-		if type == 'image':
-			link = {'href': file.uri}
-
-		item = Gtk.MenuItem.new_with_mnemonic(_('_Open'))
-			# T: menu item to open a link or file
-		if file and not file.exists():
-			item.set_sensitive(False)
-		else:
-			item.connect_object(
-				'activate', PageView.activate_link, self, link)
-		menu.prepend(item)
-
-	def _checkbox_do_populate_popup(self, menu, buffer, iter):
-		line = iter.get_line()
-
-		menu.prepend(Gtk.SeparatorMenuItem())
-
-		for bullet, label in (
-			(TRANSMIGRATED_BOX, _('Check Checkbox \'<\'')), # T: popup menu menuitem
-			(MIGRATED_BOX, _('Check Checkbox \'>\'')), # T: popup menu menuitem
-			(XCHECKED_BOX, _('Check Checkbox \'X\'')), # T: popup menu menuitem
-			(CHECKED_BOX, _('Check Checkbox \'V\'')), # T: popup menu menuitem
-			(UNCHECKED_BOX, _('Un-check Checkbox')), # T: popup menu menuitem
-		):
-			item = Gtk.ImageMenuItem(BULLET_TYPES[bullet])
-			item.set_label(label)
-			item.connect('activate', callback(buffer.set_bullet, line, bullet))
-			menu.prepend(item)
-
-		menu.show_all()
-
-	@action(_('_Save'), '<Primary>S', menuhints='edit') # T: Menu item
-	def save_page(self):
-		'''Menu action to save the current page.
-
-		Can result in a L{SavePageErrorDialog} when there is an error
-		while saving a page. If that dialog is cancelled by the user,
-		the page may not be saved after all.
-		'''
-		self.save_changes(write_if_not_modified=True)
-
-	@action(_('_Reload'), '<Primary>R') # T: Menu item
-	def reload_page(self):
-		'''Menu action to reload the current page. Will first try
-		to save any unsaved changes, then reload the page from disk.
-		'''
-		cursor = self.get_cursor_pos()
-		self.save_changes()
-		self.page.reload_textbuffer()
-		self.set_cursor_pos(cursor)
-
-	@action(_('_Undo'), '<Primary>Z', menuhints='edit') # T: Menu item
-	def undo(self):
-		'''Menu action to undo a single step'''
-		buffer = self.textview.get_buffer()
-		buffer.undostack.undo()
-		self.scroll_cursor_on_screen()
-
-	@action(_('_Redo'), '<Primary><shift>Z', alt_accelerator='<Primary>Y', menuhints='edit') # T: Menu item
-	def redo(self):
-		'''Menu action to redo a single step'''
-		buffer = self.textview.get_buffer()
-		buffer.undostack.redo()
-		self.scroll_cursor_on_screen()
-
-	@action(_('Cu_t'), '<Primary>X', menuhints='edit') # T: Menu item
-	def cut(self):
-		'''Menu action for cut to clipboard'''
-		self.textview.emit('cut-clipboard')
-
-	@action(_('_Copy'), '<Primary>C', menuhints='edit') # T: Menu item
-	def copy(self):
-		'''Menu action for copy to clipboard'''
-		self.textview.emit('copy-clipboard')
-
-	@action(_('_Paste'), '<Primary>V', menuhints='edit') # T: Menu item
-	def paste(self):
-		'''Menu action for paste from clipboard'''
-		self.textview.emit('paste-clipboard')
-
-	@action(_('_Delete'), menuhints='edit') # T: Menu item
-	def delete(self):
-		'''Menu action for delete'''
-		self.textview.emit('delete-from-cursor', Gtk.DeleteType.CHARS, 1)
-
-	@action(_('Un-check Checkbox'), verb_icon=STOCK_UNCHECKED_BOX, menuhints='edit') # T: Menu item
-	def uncheck_checkbox(self):
-		buffer = self.textview.get_buffer()
-		recurs = self.preferences['recursive_checklist']
-		buffer.toggle_checkbox_for_cursor_or_selection(UNCHECKED_BOX, recurs)
-
-	@action(_('Toggle Checkbox \'V\''), 'F12', verb_icon=STOCK_CHECKED_BOX, menuhints='edit') # T: Menu item
-	def toggle_checkbox(self):
-		'''Menu action to toggle checkbox at the cursor or in current
-		selected text
-		'''
-		buffer = self.textview.get_buffer()
-		recurs = self.preferences['recursive_checklist']
-		buffer.toggle_checkbox_for_cursor_or_selection(CHECKED_BOX, recurs)
-
-	@action(_('Toggle Checkbox \'X\''), '<shift>F12', verb_icon=STOCK_XCHECKED_BOX, menuhints='edit') # T: Menu item
-	def xtoggle_checkbox(self):
-		'''Menu action to toggle checkbox at the cursor or in current
-		selected text
-		'''
-		buffer = self.textview.get_buffer()
-		recurs = self.preferences['recursive_checklist']
-		buffer.toggle_checkbox_for_cursor_or_selection(XCHECKED_BOX, recurs)
-
-	@action(_('Toggle Checkbox \'>\''), verb_icon=STOCK_MIGRATED_BOX, menuhints='edit') # T: Menu item
-	def migrate_checkbox(self):
-		'''Menu action to toggle checkbox at the cursor or in current
-		selected text
-		'''
-		buffer = self.textview.get_buffer()
-		recurs = self.preferences['recursive_checklist']
-		buffer.toggle_checkbox_for_cursor_or_selection(MIGRATED_BOX, recurs)
-
-	@action(_('Toggle Checkbox \'<\''), verb_icon=STOCK_TRANSMIGRATED_BOX, menuhints='edit') # T: Menu item
-	def transmigrate_checkbox(self):
-		'''Menu action to toggle checkbox at the cursor or in current
-		selected text
-		'''
-		buffer = self.textview.get_buffer()
-		recurs = self.preferences['recursive_checklist']
-		buffer.toggle_checkbox_for_cursor_or_selection(TRANSMIGRATED_BOX, recurs)
-
-	@action(_('_Edit Link or Object...'), '<Primary>E', menuhints='edit') # T: Menu item
-	def edit_object(self, iter=None):
-		'''Menu action to trigger proper edit dialog for the current
-		object at the cursor
-
-		Can show e.g. L{InsertLinkDialog} for a link, C{EditImageDialog}
-		for the a image, or a plugin dialog for e.g. an equation.
-
-		@param iter: C{TextIter} for an alternative cursor position
-		'''
-		buffer = self.textview.get_buffer()
-		if iter:
-			buffer.place_cursor(iter)
-
-		iter = buffer.get_iter_at_mark(buffer.get_insert())
-		if buffer.get_link_tag(iter):
-			return InsertLinkDialog(self, self).run()
-
-		image = buffer.get_image_data(iter)
-		anchor = buffer.get_objectanchor(iter)
-		if not (image or (anchor and isinstance(anchor, PluginInsertedObjectAnchor))):
-			iter.backward_char() # maybe we clicked right side of an image
-			image = buffer.get_image_data(iter)
-			anchor = buffer.get_objectanchor(iter)
-
-		if image:
-			EditImageDialog(self, buffer, self.notebook, self.page).run()
-		elif anchor and isinstance(anchor, PluginInsertedObjectAnchor):
-			widget = anchor.get_widgets()[0]
-			try:
-				widget.edit_object()
-			except NotImplementedError:
-				return False
-			else:
-				return True
-		else:
-			return False
-
-	@action(_('_Remove Link'), menuhints='edit') # T: Menu item
-	def remove_link(self, iter=None):
-		'''Menu action to remove link object at the current cursor position
-
-		@param iter: C{TextIter} for an alternative cursor position
-		'''
-		buffer = self.textview.get_buffer()
-
-		if not buffer.get_has_selection() \
-		or (iter and not buffer.iter_in_selection(iter)):
-			if iter:
-				buffer.place_cursor(iter)
-			buffer.select_link()
-
-		bounds = buffer.get_selection_bounds()
-		if bounds:
-			buffer.remove_link(*bounds)
-
-	@action(_('Copy Line'), accelerator='<Primary><Shift>C', menuhints='edit') # T: menu item to copy current line to clipboard
-	def copy_current_line(self):
-		'''Menu action to copy the current line to the clipboard'''
-		buffer = self.textview.get_buffer()
-		mark = buffer.create_mark(None, buffer.get_insert_iter())
-		buffer.select_line()
-
-		if buffer.get_has_selection():
-			bounds = buffer.get_selection_bounds()
-			tree = buffer.get_parsetree(bounds)
-			Clipboard.set_parsetree(self.notebook, self.page, tree)
-			buffer.unset_selection()
-			buffer.place_cursor(buffer.get_iter_at_mark(mark))
-
-		buffer.delete_mark(mark)
-
-	@action(_('Cut Line'), accelerator='<Primary><Shift>X', menuhints='edit') # T: menu item to cut current line to clipboard
-	def cut_current_line(self):
-		'''Menu action to cut the current line to the clipboard'''
-		buffer = self.textview.get_buffer()
-		buffer.select_lines_for_selection()
-		bounds = buffer.get_selection_bounds()
-		tree = buffer.get_parsetree(bounds)
-		Clipboard.set_parsetree(self.notebook, self.page, tree)
-		start, end = bounds
-		buffer.delete(start, end)
-		buffer.set_modified(True)
-		buffer.update_editmode()
-
-	@action(_('Date and Time...'), accelerator='<Primary>D', menuhints='insert') # T: Menu item
-	def insert_date(self):
-		'''Menu action to insert a date, shows the L{InsertDateDialog}'''
-		InsertDateDialog(self, self.textview.get_buffer(), self.notebook, self.page).run()
-
-	def insert_object(self, attrib, data):
-		buffer = self.textview.get_buffer()
-		with buffer.user_action:
-			buffer.insert_object_at_cursor(attrib, data)
-
-	def insert_object_model(self, otype, model):
-		buffer = self.textview.get_buffer()
-		with buffer.user_action:
-			buffer.insert_object_model_at_cursor(otype, model)
-
-	@action(_('Horizontal _Line'), menuhints='insert') # T: Menu item for Insert menu
-	def insert_line(self):
-		'''Menu action to insert a line at the cursor position'''
-		buffer = self.textview.get_buffer()
-		with buffer.user_action:
-			buffer.insert_objectanchor_at_cursor(LineSeparatorAnchor())
-			# Add newline after line separator widget.
-			buffer.insert_at_cursor('\n')
-
-	@action(_('_Image...'), menuhints='insert') # T: Menu item
-	def show_insert_image(self, file=None):
-		'''Menu action to insert an image, shows the L{InsertImageDialog}
-		@param file: optional file to suggest in the dialog
-		'''
-		InsertImageDialog(self, self.textview.get_buffer(), self.notebook, self.page, file).run()
-
-	@action(_('_Attachment...'), verb_icon='zim-attachment', menuhints='insert') # T: Menu item
-	def attach_file(self, file=None):
-		'''Menu action to show the L{AttachFileDialog}
-		@param file: optional file to suggest in the dialog
-		'''
-		AttachFileDialog(self, self.textview.get_buffer(), self.notebook, self.page, file).run()
-
-	def insert_image(self, file):
-		'''Insert a image
-		@param file: the image file to insert. If C{file} does not exist or
-		isn't an image, a "broken image" icon will be shown
-		'''
-		src = self.notebook.relative_filepath(file, self.page) or file.uri
-		self.textview.get_buffer().insert_image_at_cursor(file, src)
-
-	@action(_('Bulle_t List'), menuhints='insert') # T: Menu item
-	def insert_bullet_list(self):
-		'''Menu action insert a bullet item at the cursor'''
-		self._start_bullet(BULLET)
-
-	@action(_('_Numbered List'), menuhints='insert') # T: Menu item
-	def insert_numbered_list(self):
-		'''Menu action insert a numbered list item at the cursor'''
-		self._start_bullet(NUMBER_BULLET)
-
-	@action(_('Checkbo_x List'), menuhints='insert') # T: Menu item
-	def insert_checkbox_list(self):
-		'''Menu action insert an open checkbox at the cursor'''
-		self._start_bullet(UNCHECKED_BOX)
-
-	def _start_bullet(self, bullet_type):
-		buffer = self.textview.get_buffer()
-		line = buffer.get_insert_iter().get_line()
-
-		with buffer.user_action:
-			iter = buffer.get_iter_at_line(line)
-			buffer.insert(iter, '\n')
-			buffer.set_bullet(line, bullet_type)
-			iter = buffer.get_iter_at_line(line)
-			iter.forward_to_line_end()
-			buffer.place_cursor(iter)
-
-	@action(_('Bulle_t List'), menuhints='edit') # T: Menu item,
-	def apply_format_bullet_list(self):
-		'''Menu action to format selection as bullet list'''
-		self._apply_bullet(BULLET)
-
-	@action(_('_Numbered List'), menuhints='edit') # T: Menu item,
-	def apply_format_numbered_list(self):
-		'''Menu action to format selection as numbered list'''
-		self._apply_bullet(NUMBER_BULLET)
-
-	@action(_('Checkbo_x List'), menuhints='edit') # T: Menu item,
-	def apply_format_checkbox_list(self):
-		'''Menu action to format selection as checkbox list'''
-		self._apply_bullet(UNCHECKED_BOX)
-
-	@action(_('_Remove List'), menuhints='edit') # T: Menu item,
-	def clear_list_format(self):
-		'''Menu action to remove list formatting'''
-		self._apply_bullet(None)
-
-	def _apply_bullet(self, bullet_type):
-		buffer = self.textview.get_buffer()
-		bounds = buffer.get_selection_bounds()
-		if bounds:
-			# set for selected lines & restore selection
-			start_mark = buffer.create_mark(None, bounds[0], left_gravity=True)
-			end_mark = buffer.create_mark(None, bounds[1], left_gravity=False)
-			try:
-				buffer.foreach_line_in_selection(buffer.set_bullet, bullet_type, skip_empty_lines=True)
-			except:
-				raise
-			else:
-				start = buffer.get_iter_at_mark(start_mark)
-				end = buffer.get_iter_at_mark(end_mark)
-				buffer.select_range(start, end)
-			finally:
-				buffer.delete_mark(start_mark)
-				buffer.delete_mark(end_mark)
-		else:
-			# set for current line
-			line = buffer.get_insert_iter().get_line()
-			buffer.set_bullet(line, bullet_type)
-
-	@action(_('Text From _File...'), menuhints='insert') # T: Menu item
-	def insert_text_from_file(self):
-		'''Menu action to show a L{InsertTextFromFileDialog}'''
-		InsertTextFromFileDialog(self, self.textview.get_buffer(), self.notebook, self.page).run()
-
-	def insert_links(self, links):
-		'''Non-interactive method to insert one or more links
-
-		Inserts the links separated by newlines. Intended e.g. for
-		drag-and-drop or copy-paste actions of e.g. files from a
-		file browser.
-
-		@param links: list of links, either as string, L{Path} objects,
-		or L{File} objects
-		'''
-		links = list(links)
-		for i in range(len(links)):
-			if isinstance(links[i], Path):
-				links[i] = links[i].name
-				continue
-			elif isinstance(links[i], FilePath):
-				file = links[i]
-			else:
-				type = link_type(links[i])
-				if type == 'file':
-					try:
-						file = FilePath(links[i])
-					except:
-						continue # mal-formed path
-				else:
-					continue # not a file
-			links[i] = self.notebook.relative_filepath(file, self.page) or file.uri
-
-		if len(links) == 1:
-			sep = ' '
-		else:
-			sep = '\n'
-
-		buffer = self.textview.get_buffer()
-		with buffer.user_action:
-			if buffer.get_has_selection():
-				start, end = buffer.get_selection_bounds()
-				buffer.delete(start, end)
-			for link in links:
-				buffer.insert_link_at_cursor(link, link)
-				buffer.insert_at_cursor(sep)
-
-	@action(_('_Link...'), '<Primary>L', verb_icon='zim-link', menuhints='insert') # T: Menu item
-	def insert_link(self):
-		'''Menu item to show the L{InsertLinkDialog}'''
-		InsertLinkDialog(self, self).run()
-
-	def _update_new_file_submenu(self, action):
-		folder = self.preferences['file_templates_folder']
-		if isinstance(folder, str):
-			folder = LocalFolder(folder)
-
-		items = []
-		if folder.exists():
-			def handler(menuitem, file):
-				self.insert_new_file(file)
-
-			for file in folder.list_files():
-				name = file.basename
-				if '.' in name:
-					name, x = name.rsplit('.', 1)
-				name = name.replace('_', ' ')
-				item = Gtk.MenuItem.new_with_mnemonic(name)
-					# TODO mimetype icon would be nice to have
-				item.connect('activate', handler, file)
-				item.zim_new_file_action = True
-				items.append(item)
-
-		if not items:
-			item = Gtk.MenuItem.new_with_mnemonic(_('No templates installed'))
-				# T: message when no file templates are found in ~/Templates
-			item.set_sensitive(False)
-			item.zim_new_file_action = True
-			items.append(item)
-
-
-		for widget in action.get_proxies():
-			if hasattr(widget, 'get_submenu'):
-				menu = widget.get_submenu()
-				if not menu:
-					continue
-
-				# clear old items
-				for item in menu.get_children():
-					if hasattr(item, 'zim_new_file_action'):
-						menu.remove(item)
-
-				# add new ones
-				populate_popup_add_separator(menu, prepend=True)
-				for item in reversed(items):
-					menu.prepend(item)
-
-				# and finish up
-				menu.show_all()
-
-	def insert_new_file(self, template, basename=None):
-		dir = self.notebook.get_attachments_dir(self.page)
-
-		if not basename:
-			basename = NewFileDialog(self, template.basename).run()
-			if basename is None:
-				return # cancelled
-
-		file = dir.new_file(basename)
-		template.copyto(file)
-
-		# Same logic as in AttachFileDialog
-		# TODO - incorporate in the insert_links function ?
-		if file.isimage():
-			ok = self.insert_image(file)
-			if not ok: # image type not supported?
-				logger.info('Could not insert image: %s', file)
-				self.insert_links([file])
-		else:
-			self.insert_links([file])
-
-		#~ open_file(self, file) # FIXME should this be optional ?
-
-	@action(_('File _Templates...')) # T: Menu item in "Insert > New File Attachment" submenu
-	def open_file_templates_folder(self):
-		'''Menu action to open the templates folder'''
-		folder = self.preferences['file_templates_folder']
-		if isinstance(folder, str):
-			folder = LocalFolder(folder)
-		open_folder_prompt_create(self, folder)
-
-	@action(_('_Clear Formatting'), accelerator='<Primary>9', menuhints='edit', verb_icon='edit-clear-all-symbolic') # T: Menu item
-	def clear_formatting(self):
-		'''Menu item to remove formatting from current (auto-)selection'''
-		buffer = self.textview.get_buffer()
-		buffer.clear_formatting_interactive(autoselect=self.preferences['autoselect'])
-
-	@action(_('_Remove Heading'), '<Primary>7', menuhints='edit') # T: Menu item
-	def clear_heading_format(self):
-		'''Menu item to remove heading'''
-		buffer = self.textview.get_buffer()
-		buffer.clear_heading_format_interactive()
-
-	def do_toggle_format_action_alt(self, active, action):
-		self.do_toggle_format_action(action)
-
-	def do_toggle_format_action(self, action):
-		'''Handler that catches all actions to apply and/or toggle formats'''
-		if isinstance(action, str):
-			name = action
-		else:
-			name = action.get_name()
-		logger.debug('Action: %s (toggle_format action)', name)
-		if name.startswith('apply_format_'):
-			style = name[13:]
-		elif name.startswith('toggle_format_'):
-			style = name[14:]
-		else:
-			assert False, "BUG: don't known this action"
-		self.toggle_format(style)
-
-	def toggle_format(self, name):
-		'''Toggle the format for the current (auto-)selection or new
-		insertions at the current cursor position
-
-		When the cursor is at the begin or in the middle of a word and there is
-		no selection, the word is selected automatically to toggle the format.
-		For headings and other line based formats auto-selects the whole line.
-
-		This is the handler for all the format actions.
-
-		@param name: the format style name (e.g. "h1", "strong" etc.)
-		'''
-		buffer = self.textview.get_buffer()
-		buffer.toggle_format_tag_by_name_interactive(name, autoselect=self.preferences['autoselect'])
-		
-	@action(_('Move Selected Text...')) # T: Menu item
-	def move_text(self):
-		buffer = self.textview.get_buffer()
-		MoveTextDialog(self, self.notebook, self.page, buffer, self.navigation).run()
-
-	def find(self, string, flags=0):
-		'''Find some string in the text, scroll there and select it
-
-		@param string: the text to find
-		@param flags: options for find behavior, see L{TextFinder.find()}
-		'''
-		self.hide_find() # remove previous highlighting etc.
-		buffer = self.textview.get_buffer()
-		buffer.finder.find(string, flags)
-		self.textview.scroll_to_mark(buffer.get_insert(), SCROLL_TO_MARK_MARGIN, False, 0, 0)
-
-	@action(_('_Find...'), '<Primary>F', alt_accelerator='<Primary>F3') # T: Menu item
-	def show_find(self, string=None, flags=0, highlight=False):
-		'''Show the L{FindBar} widget
-
-		@param string: the text to find
-		@param flags: options for find behavior, see L{TextFinder.find()}
-		@param highlight: if C{True} highlight the results
-		'''
-		self.find_bar.show()
-		if string:
-			self.find_bar.find(string, flags, highlight)
-			self.textview.grab_focus()
-		else:
-			self.find_bar.set_from_buffer()
-			self.find_bar.grab_focus()
-
-	def hide_find(self):
-		'''Hide the L{FindBar} widget'''
-		self.find_bar.hide()
-		self.textview.grab_focus()
-
-	@action(_('Find Ne_xt'), accelerator='<Primary>G', alt_accelerator='F3') # T: Menu item
-	def find_next(self):
-		'''Menu action to skip to next match'''
-		self.find_bar.show()
-		self.find_bar.find_next()
-
-	@action(_('Find Pre_vious'), accelerator='<Primary><shift>G', alt_accelerator='<shift>F3') # T: Menu item
-	def find_previous(self):
-		'''Menu action to go back to previous match'''
-		self.find_bar.show()
-		self.find_bar.find_previous()
-
-	@action(_('_Replace...'), '<Primary>H', menuhints='edit') # T: Menu item
-	def show_find_and_replace(self):
-		'''Menu action to show the L{FindAndReplaceDialog}'''
-		dialog = FindAndReplaceDialog.unique(self, self, self.textview)
-		dialog.set_from_buffer()
-		dialog.present()
-
-	@action(_('Word Count...')) # T: Menu item
-	def show_word_count(self):
-		'''Menu action to show the L{WordCountDialog}'''
-		WordCountDialog(self).run()
-
-	@action(_('_Zoom In'), '<Primary>plus', alt_accelerator='<Primary>equal') # T: Menu item
-	def zoom_in(self):
-		'''Menu action to increase the font size'''
-		self._zoom_increase_decrease_font_size(+1)
-
-	@action(_('Zoom _Out'), '<Primary>minus') # T: Menu item
-	def zoom_out(self):
-		'''Menu action to decrease the font size'''
-		self._zoom_increase_decrease_font_size(-1)
-
-	def _zoom_increase_decrease_font_size(self, plus_or_minus):
-		style = self.text_style
-		if self.text_style['TextView']['font']:
-			font = Pango.FontDescription(self.text_style['TextView']['font'])
-		else:
-			logger.debug('Switching to custom font implicitly because of zoom action')
-			style = self.textview.get_style_context()
-			font = style.get_property(Gtk.STYLE_PROPERTY_FONT, Gtk.StateFlags.NORMAL)
-
-		font_size = font.get_size()
-		if font_size <= 1 * 1024 and plus_or_minus < 0:
-			return
-		else:
-			font_size_new = font_size + plus_or_minus * 1024
-			font.set_size(font_size_new)
-		try:
-			self.text_style['TextView']['font'] = font.to_string()
-		except UnicodeDecodeError:
-			logger.exception('FIXME')
-		self.textview.modify_font(font)
-
-		self.text_style.write()
-
-	@action(_('_Normal Size'), '<Primary>0') # T: Menu item to reset zoom
-	def zoom_reset(self):
-		'''Menu action to reset the font size'''
-		if not self.text_style['TextView']['font']:
-			return
-
-		widget = TextView({}) # Get new widget
-		style = widget.get_style_context()
-		default_font = style.get_property(Gtk.STYLE_PROPERTY_FONT, Gtk.StateFlags.NORMAL)
-
-		font = Pango.FontDescription(self.text_style['TextView']['font'])
-		font.set_size(default_font.get_size())
-
-		if font.equal(default_font):
-			self.text_style['TextView']['font'] = None
-			self.textview.modify_font(None)
-		else:
-			self.text_style['TextView']['font'] = font.to_string()
-			self.textview.modify_font(font)
-
-		self.text_style.write()
